--- conflicted
+++ resolved
@@ -1,10 +1,6 @@
 {% extends "modal_form.html" %}
 
 {% load i18n %}
-<<<<<<< HEAD
-=======
-
->>>>>>> 623d0366
 {% block pre_form_content %}
 
 <div class='alert alert-info alert-block'>
