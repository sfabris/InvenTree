--- conflicted
+++ resolved
@@ -92,13 +92,20 @@
             'validator': bool
         },
 
-<<<<<<< HEAD
         'PART_CATEGORY_PARAMETERS': {
             'name': _('Copy Category Parameter Templates'),
             'description': _('Copy category parameter templates when creating a part'),
             'default': True,
             'validator': bool
-=======
+        },
+
+        'PART_CATEGORY_PARAMETERS': {
+            'name': _('Copy Category Parameter Templates'),
+            'description': _('Copy category parameter templates when creating a part'),
+            'default': True,
+            'validator': bool
+        },
+      
         'PART_COMPONENT': {
             'name': _('Component'),
             'description': _('Parts can be used as sub-components by default'),
@@ -125,7 +132,6 @@
             'description': _('Parts are trackable by default'),
             'default': False,
             'validator': bool,
->>>>>>> 4430098e
         },
 
         'BUILDORDER_REFERENCE_PREFIX': {
