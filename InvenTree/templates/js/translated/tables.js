--- conflicted
+++ resolved
@@ -12,36 +12,10 @@
     reloadTableFilters,
 */
 
-<<<<<<< HEAD
-function tdWrap(html, options={}) {
-    /* Wraps provided html in <td>..</td> elements
-    */
-
-    var colspan = '';
-
-    if (options.colspan) {
-        colspan = ` colspan=${options.colspan}`;
-    }
-
-    return `<td${colspan}>${html}</td>`;
-}
-
-
-function trWrap(html) {
-    /* Wraps provided html in <tr>..</tr> elements
-    */
-
-    return `<tr>${html}</tr>`;
-}
-
-
-
-=======
 /**
  * Reload a named table
  * @param table 
  */
->>>>>>> 4b1c2677
 function reloadtable(table) {
     $(table).bootstrapTable('refresh');
 }
