"""
Provides system status functionality checks.
"""
# -*- coding: utf-8 -*-

<<<<<<< HEAD
from __future__ import unicode_literals
=======
from django.utils.translation import ugettext_lazy as _
>>>>>>> 5e0e364b

import logging
from datetime import datetime, timedelta

from django.utils.translation import ugettext as _

from django_q.models import Success
from django_q.monitor import Stat

logger = logging.getLogger(__name__)


def is_q_cluster_running(**kwargs):
    """
    Return True if at least one cluster worker is running
    """

    clusters = Stat.get_all()

    if len(clusters) > 0:
        # TODO - Introspect on any cluster information
        return True

    """
    Sometimes Stat.get_all() returns [].
    In this case we have the 'heartbeat' task running every 15 minutes.
    Check to see if we have a result within the last 20 minutes
    """

    now = datetime.now()
    past = now - timedelta(minutes=20)

    results = Success.objects.filter(
        func='InvenTree.tasks.heartbeat',
        started__gte=past
    )

    # If any results are returned, then the background worker is running!
    return results.exists()


def check_system_health(**kwargs):
    """
    Check that the InvenTree system is running OK.

    Returns True if all system checks pass.
    """

    result = True

    if not is_q_cluster_running(**kwargs):
        result = False
        logger.warning(_("Background worker check failed"))

    if not result:
        logger.warning(_("InvenTree system health checks failed"))

    return result<|MERGE_RESOLUTION|>--- conflicted
+++ resolved
@@ -3,16 +3,10 @@
 """
 # -*- coding: utf-8 -*-
 
-<<<<<<< HEAD
-from __future__ import unicode_literals
-=======
 from django.utils.translation import ugettext_lazy as _
->>>>>>> 5e0e364b
 
 import logging
 from datetime import datetime, timedelta
-
-from django.utils.translation import ugettext as _
 
 from django_q.models import Success
 from django_q.monitor import Stat
