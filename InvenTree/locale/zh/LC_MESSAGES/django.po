msgid ""
msgstr ""
"Project-Id-Version: inventree\n"
"Report-Msgid-Bugs-To: \n"
"POT-Creation-Date: 2021-06-24 21:38+0000\n"
<<<<<<< HEAD
"PO-Revision-Date: 2021-06-17 00:51\n"
=======
"PO-Revision-Date: 2021-06-24 21:40\n"
>>>>>>> 5dc7ece1
"Last-Translator: \n"
"Language-Team: Chinese Simplified\n"
"Language: zh_CN\n"
"MIME-Version: 1.0\n"
"Content-Type: text/plain; charset=UTF-8\n"
"Content-Transfer-Encoding: 8bit\n"
"Plural-Forms: nplurals=1; plural=0;\n"
"X-Crowdin-Project: inventree\n"
"X-Crowdin-Project-ID: 452300\n"
"X-Crowdin-Language: zh-CN\n"
"X-Crowdin-File: /[inventree.InvenTree] l10/InvenTree/locale/en/LC_MESSAGES/django.po\n"
"X-Crowdin-File-ID: 138\n"

#: InvenTree/api.py:64
msgid "API endpoint not found"
msgstr "未找到 API 端点"

#: InvenTree/api.py:110
msgid "No action specified"
msgstr "未指定操作"

#: InvenTree/api.py:124
msgid "No matching action found"
msgstr "未找到指定操作"

#: InvenTree/fields.py:44
msgid "Enter date"
msgstr "输入日期"

#: InvenTree/forms.py:112 build/forms.py:102 build/forms.py:123
#: build/forms.py:145 build/forms.py:169 build/forms.py:185 build/forms.py:227
#: order/forms.py:27 order/forms.py:38 order/forms.py:49 order/forms.py:60
#: order/forms.py:71 part/forms.py:134
msgid "Confirm"
msgstr "确认"

#: InvenTree/forms.py:128
msgid "Confirm delete"
msgstr "确认删除"

#: InvenTree/forms.py:129
msgid "Confirm item deletion"
msgstr ""

#: InvenTree/forms.py:161 templates/registration/login.html:76
msgid "Enter password"
msgstr "输入密码"

#: InvenTree/forms.py:162
msgid "Enter new password"
msgstr "输入新密码"

#: InvenTree/forms.py:169
msgid "Confirm password"
msgstr "确认密码"

#: InvenTree/forms.py:170
msgid "Confirm new password"
msgstr "确认新密码"

#: InvenTree/forms.py:205
msgid "Apply Theme"
msgstr "应用主题"

#: InvenTree/forms.py:235
msgid "Select Category"
msgstr "选择分类"

#: InvenTree/helpers.py:377
#, python-brace-format
msgid "Duplicate serial: {n}"
msgstr ""

#: InvenTree/helpers.py:384 order/models.py:248 order/models.py:358
#: stock/views.py:1795
msgid "Invalid quantity provided"
msgstr ""

#: InvenTree/helpers.py:387
msgid "Empty serial number string"
msgstr ""

#: InvenTree/helpers.py:409 InvenTree/helpers.py:412 InvenTree/helpers.py:415
#: InvenTree/helpers.py:440
#, python-brace-format
msgid "Invalid group: {g}"
msgstr ""

#: InvenTree/helpers.py:445
#, python-brace-format
msgid "Duplicate serial: {g}"
msgstr ""

#: InvenTree/helpers.py:453
msgid "No serial numbers found"
msgstr "未找到序列号"

#: InvenTree/helpers.py:457
#, python-brace-format
msgid "Number of unique serial number ({s}) must match quantity ({q})"
msgstr ""

#: InvenTree/models.py:59 stock/models.py:1763
msgid "Attachment"
msgstr "附件"

#: InvenTree/models.py:60
msgid "Select file to attach"
msgstr "选择附件"

#: InvenTree/models.py:62 templates/attachment_table.html:16
msgid "Comment"
msgstr "注释"

#: InvenTree/models.py:62
msgid "File comment"
msgstr "文件注释"

#: InvenTree/models.py:68 InvenTree/models.py:69 part/models.py:2022
#: report/templates/report/inventree_test_report_base.html:91
#: templates/js/stock.js:1179
msgid "User"
msgstr "用户"

#: InvenTree/models.py:72
msgid "upload date"
msgstr "上传日期"

#: InvenTree/models.py:107 InvenTree/models.py:108 company/models.py:396
#: label/models.py:102 part/models.py:671 part/models.py:2163
#: part/templates/part/params.html:27 report/models.py:180
#: templates/InvenTree/search.html:137 templates/InvenTree/search.html:289
#: templates/js/company.js:235 templates/js/part.js:118
#: templates/js/part.js:642 templates/js/stock.js:972
msgid "Name"
msgstr "名称"

#: InvenTree/models.py:114 build/models.py:135
#: build/templates/build/detail.html:21 company/models.py:339
#: company/models.py:532 company/templates/company/detail.html:27
#: company/templates/company/manufacturer_part_base.html:72
#: company/templates/company/supplier_part_base.html:71
#: company/templates/company/supplier_part_detail.html:31 label/models.py:109
#: order/models.py:104 order/templates/order/purchase_order_detail.html:147
#: part/models.py:695 part/templates/part/detail.html:54
#: part/templates/part/set_category.html:14 report/models.py:193
#: report/models.py:530 report/models.py:569
#: report/templates/report/inventree_build_order_base.html:118
#: templates/InvenTree/search.html:144 templates/InvenTree/search.html:224
#: templates/InvenTree/search.html:296
#: templates/InvenTree/settings/header.html:9 templates/js/bom.js:190
#: templates/js/build.js:833 templates/js/build.js:1101
#: templates/js/company.js:56 templates/js/order.js:183
#: templates/js/order.js:280 templates/js/part.js:177 templates/js/part.js:260
#: templates/js/part.js:437 templates/js/part.js:654 templates/js/part.js:722
#: templates/js/stock.js:557 templates/js/stock.js:984
#: templates/js/stock.js:1029
msgid "Description"
msgstr ""

#: InvenTree/models.py:115
msgid "Description (optional)"
msgstr ""

#: InvenTree/models.py:123
msgid "parent"
msgstr ""

#: InvenTree/settings.py:503
msgid "English"
msgstr ""

#: InvenTree/settings.py:504
msgid "French"
msgstr ""

#: InvenTree/settings.py:505
msgid "German"
msgstr ""

#: InvenTree/settings.py:506
msgid "Polish"
msgstr ""

#: InvenTree/settings.py:507
msgid "Turkish"
msgstr ""

#: InvenTree/status.py:94
msgid "Background worker check failed"
msgstr ""

#: InvenTree/status.py:98
msgid "Email backend not configured"
msgstr ""

#: InvenTree/status.py:101
msgid "InvenTree system health checks failed"
msgstr ""

#: InvenTree/status_codes.py:104 InvenTree/status_codes.py:145
#: InvenTree/status_codes.py:314
msgid "Pending"
msgstr ""

#: InvenTree/status_codes.py:105
msgid "Placed"
msgstr ""

#: InvenTree/status_codes.py:106 InvenTree/status_codes.py:317
msgid "Complete"
msgstr ""

#: InvenTree/status_codes.py:107 InvenTree/status_codes.py:147
#: InvenTree/status_codes.py:316
msgid "Cancelled"
msgstr ""

#: InvenTree/status_codes.py:108 InvenTree/status_codes.py:148
#: InvenTree/status_codes.py:190
msgid "Lost"
msgstr ""

#: InvenTree/status_codes.py:109 InvenTree/status_codes.py:149
#: InvenTree/status_codes.py:192
msgid "Returned"
msgstr ""

#: InvenTree/status_codes.py:146
#: order/templates/order/sales_order_base.html:126
msgid "Shipped"
msgstr ""

#: InvenTree/status_codes.py:186
msgid "OK"
msgstr ""

#: InvenTree/status_codes.py:187
msgid "Attention needed"
msgstr ""

#: InvenTree/status_codes.py:188
msgid "Damaged"
msgstr ""

#: InvenTree/status_codes.py:189
msgid "Destroyed"
msgstr ""

#: InvenTree/status_codes.py:191
msgid "Rejected"
msgstr ""

#: InvenTree/status_codes.py:272
msgid "Legacy stock tracking entry"
msgstr ""

#: InvenTree/status_codes.py:274
msgid "Stock item created"
msgstr ""

#: InvenTree/status_codes.py:276
msgid "Edited stock item"
msgstr ""

#: InvenTree/status_codes.py:277
msgid "Assigned serial number"
msgstr ""

#: InvenTree/status_codes.py:279
msgid "Stock counted"
msgstr ""

#: InvenTree/status_codes.py:280
msgid "Stock manually added"
msgstr ""

#: InvenTree/status_codes.py:281
msgid "Stock manually removed"
msgstr ""

#: InvenTree/status_codes.py:283
msgid "Location changed"
msgstr ""

#: InvenTree/status_codes.py:285
msgid "Installed into assembly"
msgstr ""

#: InvenTree/status_codes.py:286
msgid "Removed from assembly"
msgstr ""

#: InvenTree/status_codes.py:288
msgid "Installed component item"
msgstr ""

#: InvenTree/status_codes.py:289
msgid "Removed component item"
msgstr ""

#: InvenTree/status_codes.py:291
msgid "Split from parent item"
msgstr ""

#: InvenTree/status_codes.py:292
msgid "Split child item"
msgstr ""

#: InvenTree/status_codes.py:294 templates/js/table_filters.js:181
msgid "Sent to customer"
msgstr ""

#: InvenTree/status_codes.py:295
msgid "Returned from customer"
msgstr ""

#: InvenTree/status_codes.py:297
msgid "Build order output created"
msgstr ""

#: InvenTree/status_codes.py:298
msgid "Build order output completed"
msgstr ""

#: InvenTree/status_codes.py:300
msgid "Received against purchase order"
msgstr ""

#: InvenTree/status_codes.py:315
msgid "Production"
msgstr ""

#: InvenTree/validators.py:22
msgid "Not a valid currency code"
msgstr ""

#: InvenTree/validators.py:50
msgid "Invalid character in part name"
msgstr ""

#: InvenTree/validators.py:63
#, python-brace-format
msgid "IPN must match regex pattern {pat}"
msgstr ""

#: InvenTree/validators.py:77 InvenTree/validators.py:91
#: InvenTree/validators.py:105
#, python-brace-format
msgid "Reference must match pattern {pattern}"
msgstr ""

#: InvenTree/validators.py:113
#, python-brace-format
msgid "Illegal character in name ({x})"
msgstr ""

#: InvenTree/validators.py:132 InvenTree/validators.py:148
msgid "Overage value must not be negative"
msgstr ""

#: InvenTree/validators.py:150
msgid "Overage must not exceed 100%"
msgstr ""

#: InvenTree/validators.py:157
msgid "Overage must be an integer value or a percentage"
msgstr ""

#: InvenTree/views.py:608
msgid "Delete Item"
msgstr ""

#: InvenTree/views.py:657
msgid "Check box to confirm item deletion"
msgstr ""

#: InvenTree/views.py:672 templates/InvenTree/settings/user.html:18
msgid "Edit User Information"
msgstr ""

#: InvenTree/views.py:683 templates/InvenTree/settings/user.html:22
msgid "Set Password"
msgstr ""

#: InvenTree/views.py:702
msgid "Password fields must match"
msgstr ""

#: InvenTree/views.py:953 templates/navbar.html:95
msgid "System Information"
msgstr ""

#: barcodes/api.py:53 barcodes/api.py:150
msgid "Must provide barcode_data parameter"
msgstr ""

#: barcodes/api.py:126
msgid "No match found for barcode data"
msgstr ""

#: barcodes/api.py:128
msgid "Match found for barcode data"
msgstr ""

#: barcodes/api.py:153
msgid "Must provide stockitem parameter"
msgstr ""

#: barcodes/api.py:160
msgid "No matching stock item found"
msgstr ""

#: barcodes/api.py:190
msgid "Barcode already matches StockItem object"
msgstr ""

#: barcodes/api.py:194
msgid "Barcode already matches StockLocation object"
msgstr ""

#: barcodes/api.py:198
msgid "Barcode already matches Part object"
msgstr ""

#: barcodes/api.py:204 barcodes/api.py:216
msgid "Barcode hash already matches StockItem object"
msgstr ""

#: barcodes/api.py:222
msgid "Barcode associated with StockItem"
msgstr ""

#: build/forms.py:37
msgid "Build Order reference"
msgstr ""

#: build/forms.py:38
msgid "Order target date"
msgstr ""

#: build/forms.py:42 build/templates/build/build_base.html:146
#: build/templates/build/detail.html:121 order/forms.py:114 order/forms.py:149
#: order/templates/order/order_base.html:124
#: order/templates/order/sales_order_base.html:119
#: report/templates/report/inventree_build_order_base.html:126
#: templates/js/build.js:880 templates/js/order.js:200
#: templates/js/order.js:298
msgid "Target Date"
msgstr ""

#: build/forms.py:43 build/models.py:225
msgid "Target date for build completion. Build will be overdue after this date."
msgstr ""

#: build/forms.py:48 build/forms.py:90 build/forms.py:266 build/models.py:1346
#: build/templates/build/allocation_card.html:23
#: build/templates/build/auto_allocate.html:17
#: build/templates/build/build_base.html:133
#: build/templates/build/detail.html:31 common/models.py:720
#: company/forms.py:191 company/templates/company/supplier_part_pricing.html:77
#: order/forms.py:193 order/forms.py:211 order/forms.py:246 order/forms.py:268
#: order/forms.py:285 order/models.py:617 order/models.py:841
#: order/templates/order/order_wizard/match_parts.html:29
#: order/templates/order/order_wizard/select_parts.html:34
#: order/templates/order/purchase_order_detail.html:179
#: order/templates/order/sales_order_detail.html:70
#: order/templates/order/sales_order_detail.html:77
#: order/templates/order/sales_order_detail.html:162
#: order/templates/order/sales_order_detail.html:234 part/forms.py:342
#: part/forms.py:372 part/forms.py:388 part/forms.py:404 part/models.py:2293
#: part/templates/part/internal_prices.html:98
#: part/templates/part/order_prices.html:202
#: part/templates/part/part_pricing.html:16
#: part/templates/part/sale_prices.html:85
#: report/templates/report/inventree_build_order_base.html:114
#: report/templates/report/inventree_po_report.html:91
#: report/templates/report/inventree_so_report.html:91
#: report/templates/report/inventree_test_report_base.html:77
#: stock/forms.py:175 stock/forms.py:308
#: stock/templates/stock/item_base.html:255
#: stock/templates/stock/stock_adjust.html:18 templates/js/barcode.js:364
#: templates/js/bom.js:205 templates/js/build.js:233 templates/js/build.js:571
#: templates/js/build.js:1111 templates/js/order.js:393
#: templates/js/part.js:796 templates/js/stock.js:1164
#: templates/js/stock.js:1383
msgid "Quantity"
msgstr ""

#: build/forms.py:49
msgid "Number of items to build"
msgstr ""

#: build/forms.py:91
msgid "Enter quantity for build output"
msgstr ""

#: build/forms.py:95 order/forms.py:240 stock/forms.py:118
msgid "Serial Numbers"
msgstr ""

#: build/forms.py:97
msgid "Enter serial numbers for build outputs"
msgstr ""

#: build/forms.py:103
msgid "Confirm creation of build output"
msgstr ""

#: build/forms.py:124
msgid "Confirm deletion of build output"
msgstr ""

#: build/forms.py:145
msgid "Confirm unallocation of stock"
msgstr ""

#: build/forms.py:169
msgid "Confirm stock allocation"
msgstr ""

#: build/forms.py:186
msgid "Mark build as complete"
msgstr ""

#: build/forms.py:210 build/templates/build/auto_allocate.html:18
#: stock/forms.py:347 stock/templates/stock/item_base.html:285
#: stock/templates/stock/stock_adjust.html:17
#: templates/InvenTree/search.html:260 templates/js/barcode.js:363
#: templates/js/barcode.js:531 templates/js/build.js:218
#: templates/js/build.js:585 templates/js/order.js:378
#: templates/js/stock.js:643 templates/js/stock.js:1056
msgid "Location"
msgstr ""

#: build/forms.py:211
msgid "Location of completed parts"
msgstr ""

#: build/forms.py:215 build/templates/build/build_base.html:138
#: build/templates/build/detail.html:59 order/models.py:469
#: order/templates/order/receive_parts.html:24
#: stock/templates/stock/item_base.html:408 templates/InvenTree/search.html:252
#: templates/js/barcode.js:119 templates/js/build.js:867
#: templates/js/order.js:187 templates/js/order.js:285
#: templates/js/stock.js:630 templates/js/stock.js:1133
#: templates/js/stock.js:1399
msgid "Status"
msgstr ""

#: build/forms.py:216
msgid "Build output stock status"
msgstr ""

#: build/forms.py:223
msgid "Confirm incomplete"
msgstr ""

#: build/forms.py:224
msgid "Confirm completion with incomplete stock allocation"
msgstr ""

#: build/forms.py:227
msgid "Confirm build completion"
msgstr ""

#: build/forms.py:252
msgid "Confirm cancel"
msgstr ""

#: build/forms.py:252 build/views.py:66
msgid "Confirm build cancellation"
msgstr ""

#: build/forms.py:266
msgid "Select quantity of stock to allocate"
msgstr ""

#: build/models.py:66 build/templates/build/build_base.html:9
#: build/templates/build/build_base.html:73
#: report/templates/report/inventree_build_order_base.html:106
#: templates/js/build.js:195
msgid "Build Order"
msgstr ""

#: build/models.py:67 build/templates/build/index.html:8
#: build/templates/build/index.html:15 order/templates/order/so_builds.html:12
#: order/templates/order/so_navbar.html:19
#: order/templates/order/so_navbar.html:22 part/templates/part/navbar.html:57
#: part/templates/part/navbar.html:60 templates/InvenTree/index.html:183
#: templates/InvenTree/search.html:185
#: templates/InvenTree/settings/tabs.html:34 users/models.py:43
msgid "Build Orders"
msgstr ""

#: build/models.py:127
msgid "Build Order Reference"
msgstr ""

#: build/models.py:128 order/models.py:102 order/models.py:619
#: order/templates/order/purchase_order_detail.html:174
#: order/templates/order/sales_order_detail.html:229 part/models.py:2302
#: report/templates/report/inventree_po_report.html:92
#: report/templates/report/inventree_so_report.html:92 templates/js/bom.js:197
#: templates/js/build.js:660 templates/js/build.js:1105
msgid "Reference"
msgstr ""

#: build/models.py:138
msgid "Brief description of the build"
msgstr ""

#: build/models.py:147 build/templates/build/build_base.html:163
#: build/templates/build/detail.html:77
msgid "Parent Build"
msgstr ""

#: build/models.py:148
msgid "BuildOrder to which this build is allocated"
msgstr ""

#: build/models.py:153 build/templates/build/auto_allocate.html:16
#: build/templates/build/build_base.html:128
#: build/templates/build/detail.html:26 company/models.py:663
#: order/models.py:661 order/models.py:717
#: order/templates/order/order_wizard/select_parts.html:32
#: order/templates/order/purchase_order_detail.html:132
#: order/templates/order/receive_parts.html:19
#: order/templates/order/sales_order_detail.html:214 part/models.py:321
#: part/models.py:1975 part/models.py:1987 part/models.py:2002
#: part/models.py:2020 part/models.py:2095 part/models.py:2191
#: part/models.py:2277 part/templates/part/part_app_base.html:8
#: part/templates/part/part_pricing.html:12 part/templates/part/related.html:29
#: part/templates/part/set_category.html:13
#: report/templates/report/inventree_build_order_base.html:110
#: report/templates/report/inventree_po_report.html:90
#: report/templates/report/inventree_so_report.html:90
#: templates/InvenTree/search.html:112 templates/InvenTree/search.html:210
#: templates/js/barcode.js:362 templates/js/bom.js:163
#: templates/js/build.js:551 templates/js/build.js:838
#: templates/js/build.js:1078 templates/js/company.js:140
#: templates/js/company.js:339 templates/js/part.js:241
#: templates/js/part.js:404 templates/js/stock.js:526
#: templates/js/stock.js:1371
msgid "Part"
msgstr ""

#: build/models.py:161
msgid "Select part to build"
msgstr ""

#: build/models.py:166
msgid "Sales Order Reference"
msgstr ""

#: build/models.py:170
msgid "SalesOrder to which this build is allocated"
msgstr ""

#: build/models.py:175
msgid "Source Location"
msgstr ""

#: build/models.py:179
msgid "Select location to take stock from for this build (leave blank to take from any stock location)"
msgstr ""

#: build/models.py:184
msgid "Destination Location"
msgstr ""

#: build/models.py:188
msgid "Select location where the completed items will be stored"
msgstr ""

#: build/models.py:192
msgid "Build Quantity"
msgstr ""

#: build/models.py:195
msgid "Number of stock items to build"
msgstr ""

#: build/models.py:199
msgid "Completed items"
msgstr ""

#: build/models.py:201
msgid "Number of stock items which have been completed"
msgstr ""

#: build/models.py:205 part/templates/part/part_base.html:167
msgid "Build Status"
msgstr ""

#: build/models.py:209
msgid "Build status code"
msgstr ""

#: build/models.py:213 stock/models.py:466
msgid "Batch Code"
msgstr ""

#: build/models.py:217
msgid "Batch code for this build output"
msgstr ""

#: build/models.py:220 order/models.py:108 part/models.py:867
#: part/templates/part/detail.html:126 templates/js/order.js:293
msgid "Creation Date"
msgstr ""

#: build/models.py:224 order/models.py:475
msgid "Target completion date"
msgstr ""

#: build/models.py:228 order/models.py:221 templates/js/build.js:885
msgid "Completion Date"
msgstr ""

#: build/models.py:234
msgid "completed by"
msgstr ""

#: build/models.py:242
msgid "Issued by"
msgstr ""

#: build/models.py:243
msgid "User who issued this build order"
msgstr ""

#: build/models.py:251 build/templates/build/build_base.html:184
#: build/templates/build/detail.html:105 order/models.py:122
#: order/templates/order/order_base.html:138
#: order/templates/order/sales_order_base.html:140 part/models.py:871
#: report/templates/report/inventree_build_order_base.html:159
msgid "Responsible"
msgstr ""

#: build/models.py:252
msgid "User responsible for this build order"
msgstr ""

#: build/models.py:257 build/templates/build/detail.html:91
#: company/templates/company/manufacturer_part_base.html:79
#: company/templates/company/manufacturer_part_detail.html:28
#: company/templates/company/supplier_part_base.html:78
#: company/templates/company/supplier_part_detail.html:28
#: part/templates/part/detail.html:83 part/templates/part/part_base.html:94
#: stock/models.py:460 stock/templates/stock/item_base.html:345
msgid "External Link"
msgstr ""

#: build/models.py:258 part/models.py:729 stock/models.py:462
msgid "Link to external URL"
msgstr ""

#: build/models.py:262 build/templates/build/navbar.html:53
#: company/models.py:132 company/models.py:539
#: company/templates/company/navbar.html:70
#: company/templates/company/navbar.html:73 order/models.py:126
#: order/models.py:621 order/templates/order/po_navbar.html:38
#: order/templates/order/po_navbar.html:41
#: order/templates/order/purchase_order_detail.html:243
#: order/templates/order/sales_order_detail.html:309
#: order/templates/order/so_navbar.html:33
#: order/templates/order/so_navbar.html:36 part/models.py:856
#: part/templates/part/navbar.html:142
#: report/templates/report/inventree_build_order_base.html:173
#: stock/forms.py:173 stock/forms.py:317 stock/forms.py:349 stock/forms.py:377
#: stock/models.py:532 stock/models.py:1667 stock/models.py:1769
#: stock/templates/stock/navbar.html:57 templates/js/barcode.js:37
#: templates/js/bom.js:356 templates/js/stock.js:141 templates/js/stock.js:699
msgid "Notes"
msgstr ""

#: build/models.py:263
msgid "Extra build notes"
msgstr ""

#: build/models.py:740
msgid "No build output specified"
msgstr ""

#: build/models.py:743
msgid "Build output is already completed"
msgstr ""

#: build/models.py:746
msgid "Build output does not match Build Order"
msgstr ""

#: build/models.py:1152
msgid "BuildItem must be unique for build, stock_item and install_into"
msgstr ""

#: build/models.py:1177
msgid "Build item must specify a build output, as master part is marked as trackable"
msgstr ""

#: build/models.py:1181
#, python-brace-format
msgid "Allocated quantity ({n}) must not exceed available quantity ({q})"
msgstr ""

#: build/models.py:1188 order/models.py:815
msgid "StockItem is over-allocated"
msgstr ""

#: build/models.py:1192 order/models.py:818
msgid "Allocation quantity must be greater than zero"
msgstr ""

#: build/models.py:1196
msgid "Quantity must be 1 for serialized stock"
msgstr ""

#: build/models.py:1256
#, python-brace-format
msgid "Selected stock item not found in BOM for part '{p}'"
msgstr ""

#: build/models.py:1316 stock/templates/stock/item_base.html:317
#: templates/InvenTree/search.html:183 templates/js/build.js:811
#: templates/navbar.html:29
msgid "Build"
msgstr ""

#: build/models.py:1317
msgid "Build to allocate parts"
msgstr ""

#: build/models.py:1333 stock/templates/stock/item_base.html:8
#: stock/templates/stock/item_base.html:31
#: stock/templates/stock/item_base.html:339
#: stock/templates/stock/stock_adjust.html:16 templates/js/build.js:206
#: templates/js/build.js:211 templates/js/build.js:928
#: templates/js/order.js:366 templates/js/order.js:371
#: templates/js/stock.js:1115
msgid "Stock Item"
msgstr ""

#: build/models.py:1334
msgid "Source stock item"
msgstr ""

#: build/models.py:1347
msgid "Stock quantity to allocate to build"
msgstr ""

#: build/models.py:1355
msgid "Install into"
msgstr ""

#: build/models.py:1356
msgid "Destination stock item"
msgstr ""

#: build/templates/build/allocate.html:7
msgid "Allocate Parts"
msgstr ""

#: build/templates/build/allocate.html:15
msgid "Allocate Stock to Build"
msgstr ""

#: build/templates/build/allocate.html:22
msgid "Allocate stock to build"
msgstr ""

#: build/templates/build/allocate.html:23
msgid "Auto Allocate"
msgstr ""

#: build/templates/build/allocate.html:25 templates/js/build.js:743
msgid "Unallocate stock"
msgstr ""

#: build/templates/build/allocate.html:26 build/views.py:319 build/views.py:805
msgid "Unallocate Stock"
msgstr ""

#: build/templates/build/allocate.html:29
msgid "Order required parts"
msgstr ""

#: build/templates/build/allocate.html:30
#: company/templates/company/detail_manufacturer_part.html:33
#: company/templates/company/detail_supplier_part.html:32 order/views.py:986
#: part/templates/part/category.html:127
msgid "Order Parts"
msgstr ""

#: build/templates/build/allocate.html:36
msgid "Untracked stock has been fully allocated for this Build Order"
msgstr ""

#: build/templates/build/allocate.html:40
msgid "Untracked stock has not been fully allocated for this Build Order"
msgstr ""

#: build/templates/build/allocate.html:47
msgid "This Build Order does not have any associated untracked BOM items"
msgstr ""

#: build/templates/build/allocation_card.html:21
#: build/templates/build/complete_output.html:46
#: order/templates/order/sales_order_detail.html:75
#: order/templates/order/sales_order_detail.html:160
#: report/templates/report/inventree_test_report_base.html:75
#: stock/models.py:454 stock/templates/stock/item_base.html:249
#: templates/js/build.js:569
msgid "Serial Number"
msgstr ""

#: build/templates/build/attachments.html:12
#: build/templates/build/navbar.html:43 build/templates/build/navbar.html:46
#: order/templates/order/po_navbar.html:35
#: order/templates/order/so_navbar.html:29 part/templates/part/navbar.html:133
#: part/templates/part/navbar.html:136 stock/templates/stock/navbar.html:47
#: stock/templates/stock/navbar.html:50
msgid "Attachments"
msgstr ""

#: build/templates/build/auto_allocate.html:9
msgid "Automatically Allocate Stock"
msgstr ""

#: build/templates/build/auto_allocate.html:10
msgid "The following stock items will be allocated to the specified build output"
msgstr ""

#: build/templates/build/auto_allocate.html:37
msgid "No stock items found that can be automatically allocated to this build"
msgstr ""

#: build/templates/build/auto_allocate.html:39
msgid "Stock items will have to be manually allocated"
msgstr ""

#: build/templates/build/build_base.html:18
#, python-format
msgid "This Build Order is allocated to Sales Order %(link)s"
msgstr ""

#: build/templates/build/build_base.html:25
#, python-format
msgid "This Build Order is a child of Build Order %(link)s"
msgstr ""

#: build/templates/build/build_base.html:32
msgid "Build Order is ready to mark as completed"
msgstr ""

#: build/templates/build/build_base.html:37
msgid "Build Order cannot be completed as outstanding outputs remain"
msgstr ""

#: build/templates/build/build_base.html:42
msgid "Required build quantity has not yet been completed"
msgstr ""

#: build/templates/build/build_base.html:47
msgid "Stock has not been fully allocated to this Build Order"
msgstr ""

#: build/templates/build/build_base.html:75
#: company/templates/company/company_base.html:40
#: company/templates/company/manufacturer_part_base.html:25
#: company/templates/company/supplier_part_base.html:26
#: order/templates/order/order_base.html:26
#: order/templates/order/sales_order_base.html:37
#: part/templates/part/category.html:18 part/templates/part/part_base.html:22
#: stock/templates/stock/item_base.html:62
#: stock/templates/stock/location.html:31
msgid "Admin view"
msgstr ""

#: build/templates/build/build_base.html:81
#: build/templates/build/build_base.html:150
#: order/templates/order/order_base.html:32
#: order/templates/order/order_base.html:86
#: order/templates/order/sales_order_base.html:43
#: order/templates/order/sales_order_base.html:88
#: templates/js/table_filters.js:245 templates/js/table_filters.js:264
#: templates/js/table_filters.js:281
msgid "Overdue"
msgstr ""

#: build/templates/build/build_base.html:90
msgid "Print actions"
msgstr ""

#: build/templates/build/build_base.html:94
msgid "Print Build Order"
msgstr ""

#: build/templates/build/build_base.html:100
#: build/templates/build/build_base.html:225
msgid "Complete Build"
msgstr ""

#: build/templates/build/build_base.html:105
msgid "Build actions"
msgstr ""

#: build/templates/build/build_base.html:109
msgid "Edit Build"
msgstr ""

#: build/templates/build/build_base.html:111
#: build/templates/build/build_base.html:209 build/views.py:57
msgid "Cancel Build"
msgstr ""

#: build/templates/build/build_base.html:124
#: build/templates/build/detail.html:11
msgid "Build Details"
msgstr ""

#: build/templates/build/build_base.html:150
#, python-format
msgid "This build was due on %(target)s"
msgstr ""

#: build/templates/build/build_base.html:157
#: build/templates/build/detail.html:64
msgid "Progress"
msgstr ""

#: build/templates/build/build_base.html:170
#: build/templates/build/detail.html:84 order/models.py:715
#: order/templates/order/sales_order_base.html:9
#: order/templates/order/sales_order_base.html:35
#: order/templates/order/sales_order_ship.html:25
#: report/templates/report/inventree_build_order_base.html:136
#: report/templates/report/inventree_so_report.html:77
#: stock/templates/stock/item_base.html:279 templates/js/order.js:245
msgid "Sales Order"
msgstr ""

#: build/templates/build/build_base.html:177
#: build/templates/build/detail.html:98
#: report/templates/report/inventree_build_order_base.html:153
msgid "Issued By"
msgstr ""

#: build/templates/build/build_base.html:217
msgid "Incomplete Outputs"
msgstr ""

#: build/templates/build/build_base.html:218
msgid "Build Order cannot be completed as incomplete build outputs remain"
msgstr ""

#: build/templates/build/build_children.html:10
#: build/templates/build/navbar.html:36
msgid "Child Build Orders"
msgstr ""

#: build/templates/build/build_output.html:15
msgid "Incomplete Build Outputs"
msgstr ""

#: build/templates/build/build_output.html:22
msgid "Create new build output"
msgstr ""

#: build/templates/build/build_output.html:23
msgid "Create New Output"
msgstr ""

#: build/templates/build/build_output.html:36
msgid "Create a new build output"
msgstr ""

#: build/templates/build/build_output.html:37
msgid "No incomplete build outputs remain."
msgstr ""

#: build/templates/build/build_output.html:38
msgid "Create a new build output using the button above"
msgstr ""

#: build/templates/build/build_output.html:49
msgid "Completed Build Outputs"
msgstr ""

#: build/templates/build/build_output_create.html:7
msgid "The Bill of Materials contains trackable parts"
msgstr ""

#: build/templates/build/build_output_create.html:8
msgid "Build outputs must be generated individually."
msgstr ""

#: build/templates/build/build_output_create.html:9
msgid "Multiple build outputs will be created based on the quantity specified."
msgstr ""

#: build/templates/build/build_output_create.html:15
msgid "Trackable parts can have serial numbers specified"
msgstr ""

#: build/templates/build/build_output_create.html:16
msgid "Enter serial numbers to generate multiple single build outputs"
msgstr ""

#: build/templates/build/cancel.html:5
msgid "Are you sure you wish to cancel this build?"
msgstr ""

#: build/templates/build/complete.html:8
msgid "Build Order is complete"
msgstr ""

#: build/templates/build/complete.html:12
msgid "Build Order is incomplete"
msgstr ""

#: build/templates/build/complete.html:15
msgid "Incompleted build outputs remain"
msgstr ""

#: build/templates/build/complete.html:18
msgid "Required build quantity has not been completed"
msgstr ""

#: build/templates/build/complete.html:21
msgid "Required stock has not been fully allocated"
msgstr ""

#: build/templates/build/complete_output.html:10
msgid "Stock allocation is complete for this output"
msgstr ""

#: build/templates/build/complete_output.html:14
msgid "Stock allocation is incomplete"
msgstr ""

#: build/templates/build/complete_output.html:20
msgid "tracked parts have not been fully allocated"
msgstr ""

#: build/templates/build/complete_output.html:41
msgid "The following items will be created"
msgstr ""

#: build/templates/build/create_build_item.html:7
msgid "Select a stock item to allocate to the selected build output"
msgstr ""

#: build/templates/build/create_build_item.html:11
#, python-format
msgid "The allocated stock will be installed into the following build output:<br><i>%(output)s</i>"
msgstr ""

#: build/templates/build/create_build_item.html:17
#, python-format
msgid "No stock available for %(part)s"
msgstr ""

#: build/templates/build/delete_build_item.html:8
msgid "Are you sure you want to unallocate this stock?"
msgstr ""

#: build/templates/build/delete_build_item.html:11
msgid "The selected stock will be unallocated from the build output"
msgstr ""

#: build/templates/build/detail.html:35
msgid "Stock Source"
msgstr ""

#: build/templates/build/detail.html:40
msgid "Stock can be taken from any available location."
msgstr ""

#: build/templates/build/detail.html:46 order/forms.py:85 order/models.py:678
#: order/templates/order/purchase_order_detail.html:239
#: order/templates/order/receive_parts.html:25 stock/forms.py:169
#: stock/forms.py:375
msgid "Destination"
msgstr ""

#: build/templates/build/detail.html:53
msgid "Destination location not specified"
msgstr ""

#: build/templates/build/detail.html:70
#: stock/templates/stock/item_base.html:303 templates/js/stock.js:638
#: templates/js/stock.js:1406 templates/js/table_filters.js:112
#: templates/js/table_filters.js:206
msgid "Batch"
msgstr ""

#: build/templates/build/detail.html:116
#: order/templates/order/order_base.html:111
#: order/templates/order/sales_order_base.html:113 templates/js/build.js:875
msgid "Created"
msgstr ""

#: build/templates/build/detail.html:127
msgid "No target date set"
msgstr ""

#: build/templates/build/detail.html:132 templates/js/build.js:853
msgid "Completed"
msgstr ""

#: build/templates/build/detail.html:136
msgid "Build not complete"
msgstr ""

#: build/templates/build/edit_build_item.html:7
msgid "Alter the quantity of stock allocated to the build output"
msgstr ""

#: build/templates/build/index.html:28 build/views.py:678
msgid "New Build Order"
msgstr ""

#: build/templates/build/index.html:37 build/templates/build/index.html:38
msgid "Print Build Orders"
msgstr ""

#: build/templates/build/index.html:43
#: order/templates/order/purchase_orders.html:27
#: order/templates/order/sales_orders.html:27
msgid "Display calendar view"
msgstr ""

#: build/templates/build/index.html:46
#: order/templates/order/purchase_orders.html:30
#: order/templates/order/sales_orders.html:30
msgid "Display list view"
msgstr ""

#: build/templates/build/navbar.html:12
msgid "Build Order Details"
msgstr ""

#: build/templates/build/navbar.html:15
#: company/templates/company/navbar.html:15
#: order/templates/order/po_navbar.html:15
#: order/templates/order/so_navbar.html:15 part/templates/part/navbar.html:17
#: templates/js/stock.js:1044
msgid "Details"
msgstr ""

#: build/templates/build/navbar.html:21 build/templates/build/navbar.html:24
#: build/views.py:91
msgid "Allocate Stock"
msgstr ""

#: build/templates/build/navbar.html:29 build/templates/build/navbar.html:32
msgid "Build Outputs"
msgstr ""

#: build/templates/build/navbar.html:39
msgid "Child Builds"
msgstr ""

#: build/templates/build/navbar.html:50
msgid "Build Order Notes"
msgstr ""

#: build/templates/build/notes.html:12
msgid "Build Notes"
msgstr ""

#: build/templates/build/notes.html:14 company/templates/company/notes.html:13
#: order/templates/order/order_notes.html:15
#: order/templates/order/sales_order_notes.html:16
#: part/templates/part/notes.html:14 stock/templates/stock/item_notes.html:15
msgid "Edit notes"
msgstr ""

#: build/templates/build/notes.html:26 company/templates/company/notes.html:24
#: order/templates/order/order_notes.html:27
#: order/templates/order/sales_order_notes.html:29
#: part/templates/part/notes.html:27 stock/templates/stock/item_base.html:487
#: stock/templates/stock/item_base.html:497
#: stock/templates/stock/item_notes.html:26
msgid "Save"
msgstr ""

#: build/templates/build/unallocate.html:10
msgid "Are you sure you wish to unallocate all stock for this build?"
msgstr ""

#: build/templates/build/unallocate.html:12
msgid "All incomplete stock allocations will be removed from the build"
msgstr ""

#: build/views.py:77
msgid "Build was cancelled"
msgstr ""

#: build/views.py:138
msgid "Allocated stock to build output"
msgstr ""

#: build/views.py:150
msgid "Create Build Output"
msgstr ""

#: build/views.py:168
msgid "Maximum output quantity is "
msgstr ""

#: build/views.py:184 stock/views.py:1821
msgid "Serial numbers already exist"
msgstr ""

#: build/views.py:193
msgid "Serial numbers required for trackable build output"
msgstr ""

#: build/views.py:259
msgid "Delete Build Output"
msgstr ""

#: build/views.py:280 build/views.py:370
msgid "Confirm unallocation of build stock"
msgstr ""

#: build/views.py:281 build/views.py:371 stock/views.py:425
msgid "Check the confirmation box"
msgstr ""

#: build/views.py:293
msgid "Build output does not match build"
msgstr ""

#: build/views.py:295 build/views.py:496
msgid "Build output must be specified"
msgstr ""

#: build/views.py:307
msgid "Build output deleted"
msgstr ""

#: build/views.py:405
msgid "Complete Build Order"
msgstr ""

#: build/views.py:411
msgid "Build order cannot be completed - incomplete outputs remain"
msgstr ""

#: build/views.py:422
msgid "Completed build order"
msgstr ""

#: build/views.py:438
msgid "Complete Build Output"
msgstr ""

#: build/views.py:480
msgid "Invalid stock status value selected"
msgstr ""

#: build/views.py:487
msgid "Quantity to complete cannot exceed build output quantity"
msgstr ""

#: build/views.py:493
msgid "Confirm completion of incomplete build"
msgstr ""

#: build/views.py:592
msgid "Build output completed"
msgstr ""

#: build/views.py:732
msgid "Created new build"
msgstr ""

#: build/views.py:753
msgid "Edit Build Order Details"
msgstr ""

#: build/views.py:786
msgid "Edited build"
msgstr ""

#: build/views.py:795
msgid "Delete Build Order"
msgstr ""

#: build/views.py:810
msgid "Removed parts from build allocation"
msgstr ""

#: build/views.py:822
msgid "Allocate stock to build output"
msgstr ""

#: build/views.py:865
msgid "Item must be currently in stock"
msgstr ""

#: build/views.py:871
msgid "Stock item is over-allocated"
msgstr ""

#: build/views.py:872 templates/js/bom.js:230 templates/js/build.js:670
#: templates/js/build.js:935 templates/js/build.js:1118
msgid "Available"
msgstr ""

#: build/views.py:874
msgid "Stock item must be selected"
msgstr ""

#: build/views.py:1037
msgid "Edit Stock Allocation"
msgstr ""

#: build/views.py:1041
msgid "Updated Build Item"
msgstr ""

#: build/views.py:1070
msgid "Add Build Order Attachment"
msgstr ""

#: build/views.py:1083 order/views.py:115 order/views.py:167 part/views.py:173
#: stock/views.py:277
msgid "Added attachment"
msgstr ""

#: build/views.py:1119 order/views.py:194 order/views.py:215
msgid "Edit Attachment"
msgstr ""

#: build/views.py:1129 order/views.py:198 order/views.py:219
msgid "Attachment updated"
msgstr ""

#: build/views.py:1139 order/views.py:234 order/views.py:248
msgid "Delete Attachment"
msgstr ""

#: build/views.py:1144 order/views.py:240 order/views.py:254 stock/views.py:333
msgid "Deleted attachment"
msgstr ""

#: common/files.py:64
msgid "Unsupported file format: {ext.upper()}"
msgstr ""

#: common/files.py:69
msgid "Error reading file (invalid format)"
msgstr ""

#: common/files.py:71
msgid "Error reading file (incorrect dimension)"
msgstr ""

#: common/files.py:73
msgid "Error reading file (data could be corrupted)"
msgstr ""

#: common/forms.py:39 templates/attachment_table.html:15
msgid "File"
msgstr ""

#: common/forms.py:40
msgid "Select file to upload"
msgstr ""

#: common/forms.py:55
msgid "{name.title()} File"
msgstr ""

#: common/forms.py:56
#, python-brace-format
msgid "Select {name} file to upload"
msgstr ""

#: common/models.py:59
msgid "InvenTree Instance Name"
msgstr ""

#: common/models.py:61
msgid "String descriptor for the server instance"
msgstr ""

#: common/models.py:65
msgid "Use instance name"
msgstr ""

#: common/models.py:66
msgid "Use the instance name in the title-bar"
msgstr ""

#: common/models.py:72 company/models.py:94 company/models.py:95
msgid "Company name"
msgstr ""

#: common/models.py:73
msgid "Internal company name"
msgstr ""

#: common/models.py:78
msgid "Base URL"
msgstr ""

#: common/models.py:79
msgid "Base URL for server instance"
msgstr ""

#: common/models.py:85
msgid "Download from URL"
msgstr ""

#: common/models.py:86
msgid "Allow download of remote images and files from external URL"
msgstr ""

#: common/models.py:92
msgid "Barcode Support"
msgstr ""

#: common/models.py:93
msgid "Enable barcode scanner support"
msgstr ""

#: common/models.py:99
msgid "IPN Regex"
msgstr ""

#: common/models.py:100
msgid "Regular expression pattern for matching Part IPN"
msgstr ""

#: common/models.py:104
msgid "Allow Duplicate IPN"
msgstr ""

#: common/models.py:105
msgid "Allow multiple parts to share the same IPN"
msgstr ""

#: common/models.py:111
msgid "Allow Editing IPN"
msgstr ""

#: common/models.py:112
msgid "Allow changing the IPN value while editing a part"
msgstr ""

#: common/models.py:118
msgid "Copy Part BOM Data"
msgstr ""

#: common/models.py:119
msgid "Copy BOM data by default when duplicating a part"
msgstr ""

#: common/models.py:125
msgid "Copy Part Parameter Data"
msgstr ""

#: common/models.py:126
msgid "Copy parameter data by default when duplicating a part"
msgstr ""

#: common/models.py:132
msgid "Copy Part Test Data"
msgstr ""

#: common/models.py:133
msgid "Copy test data by default when duplicating a part"
msgstr ""

#: common/models.py:139
msgid "Copy Category Parameter Templates"
msgstr ""

#: common/models.py:140
msgid "Copy category parameter templates when creating a part"
msgstr ""

#: common/models.py:146
msgid "Recent Part Count"
msgstr ""

#: common/models.py:147
msgid "Number of recent parts to display on index page"
msgstr ""

#: common/models.py:153 part/models.py:2193 part/templates/part/detail.html:160
#: report/models.py:186 stock/forms.py:259 templates/js/table_filters.js:25
#: templates/js/table_filters.js:315
msgid "Template"
msgstr ""

#: common/models.py:154
msgid "Parts are templates by default"
msgstr ""

#: common/models.py:160 part/models.py:819 part/templates/part/detail.html:170
#: templates/js/table_filters.js:128 templates/js/table_filters.js:327
msgid "Assembly"
msgstr ""

#: common/models.py:161
msgid "Parts can be assembled from other components by default"
msgstr ""

#: common/models.py:167 part/models.py:825 part/templates/part/detail.html:180
#: templates/js/table_filters.js:331
msgid "Component"
msgstr ""

#: common/models.py:168
msgid "Parts can be used as sub-components by default"
msgstr ""

#: common/models.py:174 part/models.py:836 part/templates/part/detail.html:200
msgid "Purchaseable"
msgstr ""

#: common/models.py:175
msgid "Parts are purchaseable by default"
msgstr ""

#: common/models.py:181 part/models.py:841 part/templates/part/detail.html:210
#: templates/js/table_filters.js:339
msgid "Salable"
msgstr ""

#: common/models.py:182
msgid "Parts are salable by default"
msgstr ""

#: common/models.py:188 part/models.py:831 part/templates/part/detail.html:190
#: templates/js/table_filters.js:33 templates/js/table_filters.js:343
msgid "Trackable"
msgstr ""

#: common/models.py:189
msgid "Parts are trackable by default"
msgstr ""

#: common/models.py:195 part/models.py:851 part/templates/part/detail.html:150
#: templates/js/table_filters.js:29
msgid "Virtual"
msgstr ""

#: common/models.py:196
msgid "Parts are virtual by default"
msgstr ""

#: common/models.py:202
msgid "Show Quantity in Forms"
msgstr ""

#: common/models.py:203
msgid "Display available part quantity in some forms"
msgstr ""

#: common/models.py:209
msgid "Show Price in Forms"
msgstr ""

#: common/models.py:210
msgid "Display part price in some forms"
msgstr ""

#: common/models.py:216
msgid "Internal Prices"
msgstr ""

#: common/models.py:217
msgid "Enable internal prices for parts"
msgstr ""

#: common/models.py:223
msgid "Internal Price as BOM-Price"
msgstr ""

#: common/models.py:224
msgid "Use the internal price (if set) in BOM-price calculations"
msgstr ""

#: common/models.py:230 templates/stats.html:25
msgid "Debug Mode"
msgstr ""

#: common/models.py:231
msgid "Generate reports in debug mode (HTML output)"
msgstr ""

#: common/models.py:237
msgid "Page Size"
msgstr ""

#: common/models.py:238
msgid "Default page size for PDF reports"
msgstr ""

#: common/models.py:248
msgid "Test Reports"
msgstr ""

#: common/models.py:249
msgid "Enable generation of test reports"
msgstr ""

#: common/models.py:255
msgid "Stock Expiry"
msgstr ""

#: common/models.py:256
msgid "Enable stock expiry functionality"
msgstr ""

#: common/models.py:262
msgid "Sell Expired Stock"
msgstr ""

#: common/models.py:263
msgid "Allow sale of expired stock"
msgstr ""

#: common/models.py:269
msgid "Stock Stale Time"
msgstr ""

#: common/models.py:270
msgid "Number of days stock items are considered stale before expiring"
msgstr ""

#: common/models.py:272 part/templates/part/detail.html:121
msgid "days"
msgstr ""

#: common/models.py:277
msgid "Build Expired Stock"
msgstr ""

#: common/models.py:278
msgid "Allow building with expired stock"
msgstr ""

#: common/models.py:284
msgid "Stock Ownership Control"
msgstr ""

#: common/models.py:285
msgid "Enable ownership control over stock locations and items"
msgstr ""

#: common/models.py:291
msgid "Group by Part"
msgstr ""

#: common/models.py:292
msgid "Group stock items by part reference in table views"
msgstr ""

#: common/models.py:298
msgid "Recent Stock Count"
msgstr ""

#: common/models.py:299
msgid "Number of recent stock items to display on index page"
msgstr ""

#: common/models.py:305
msgid "Build Order Reference Prefix"
msgstr ""

#: common/models.py:306
msgid "Prefix value for build order reference"
msgstr ""

#: common/models.py:311
msgid "Build Order Reference Regex"
msgstr ""

#: common/models.py:312
msgid "Regular expression pattern for matching build order reference"
msgstr ""

#: common/models.py:316
msgid "Sales Order Reference Prefix"
msgstr ""

#: common/models.py:317
msgid "Prefix value for sales order reference"
msgstr ""

#: common/models.py:322
msgid "Purchase Order Reference Prefix"
msgstr ""

#: common/models.py:323
msgid "Prefix value for purchase order reference"
msgstr ""

#: common/models.py:546
msgid "Settings key (must be unique - case insensitive"
msgstr ""

#: common/models.py:548
msgid "Settings value"
msgstr ""

#: common/models.py:583
msgid "Must be an integer value"
msgstr ""

#: common/models.py:606
msgid "Value must be a boolean value"
msgstr ""

#: common/models.py:617
msgid "Value must be an integer value"
msgstr ""

#: common/models.py:640
msgid "Key string must be unique"
msgstr ""

#: common/models.py:721 company/forms.py:192
msgid "Price break quantity"
msgstr ""

#: common/models.py:729 company/templates/company/supplier_part_pricing.html:82
#: part/templates/part/internal_prices.html:103
#: part/templates/part/sale_prices.html:90 templates/js/bom.js:271
msgid "Price"
msgstr ""

#: common/models.py:730
msgid "Unit price at specified quantity"
msgstr ""

#: common/models.py:822
msgid "Default"
msgstr ""

#: common/templates/common/edit_setting.html:11
msgid "Current value"
msgstr ""

#: common/views.py:32
msgid "Change Setting"
msgstr ""

#: common/views.py:101
msgid "Supplied value is not allowed"
msgstr ""

#: common/views.py:110
msgid "Supplied value must be a boolean"
msgstr ""

#: common/views.py:184 order/templates/order/order_wizard/po_upload.html:42
#: order/templates/order/po_navbar.html:19
#: order/templates/order/po_navbar.html:22 order/views.py:582
#: part/templates/part/bom_upload/upload_file.html:27
msgid "Upload File"
msgstr ""

#: common/views.py:185 order/templates/order/order_wizard/match_fields.html:52
#: order/views.py:583 part/templates/part/bom_upload/select_fields.html:58
msgid "Match Fields"
msgstr ""

#: common/views.py:186
msgid "Match Items"
msgstr ""

#: common/views.py:479
msgid "Fields matching failed"
msgstr ""

#: company/forms.py:38 company/models.py:142
#: company/templates/company/detail.html:42
msgid "Currency"
msgstr ""

#: company/forms.py:39 company/models.py:144
msgid "Default currency used for this company"
msgstr ""

#: company/forms.py:77 part/forms.py:46
msgid "URL"
msgstr ""

#: company/forms.py:78 part/forms.py:47
msgid "Image URL"
msgstr ""

#: company/forms.py:133 templates/js/part.js:787
msgid "Single Price"
msgstr ""

#: company/forms.py:135
msgid "Single quantity price"
msgstr ""

#: company/forms.py:143 company/models.py:321
msgid "Select manufacturer"
msgstr ""

#: company/forms.py:149 company/models.py:328
msgid "Manufacturer Part Number"
msgstr ""

#: company/forms.py:151 company/models.py:327
#: company/templates/company/manufacturer_part_base.html:89
#: company/templates/company/manufacturer_part_detail.html:26
#: company/templates/company/supplier_part_base.html:102
#: company/templates/company/supplier_part_detail.html:35
#: order/templates/order/purchase_order_detail.html:162 part/bom.py:171
#: part/bom.py:242 templates/js/company.js:181 templates/js/company.js:408
msgid "MPN"
msgstr ""

#: company/models.py:99
msgid "Company description"
msgstr ""

#: company/models.py:100
msgid "Description of the company"
msgstr ""

#: company/models.py:104 company/templates/company/company_base.html:70
#: company/templates/company/detail.html:33 templates/js/company.js:60
msgid "Website"
msgstr ""

#: company/models.py:104
msgid "Company website URL"
msgstr ""

#: company/models.py:107 company/templates/company/company_base.html:77
msgid "Address"
msgstr ""

#: company/models.py:108
msgid "Company address"
msgstr ""

#: company/models.py:111
msgid "Phone number"
msgstr ""

#: company/models.py:112
msgid "Contact phone number"
msgstr ""

#: company/models.py:115 company/templates/company/company_base.html:91
msgid "Email"
msgstr ""

#: company/models.py:115
msgid "Contact email address"
msgstr ""

#: company/models.py:118 company/templates/company/company_base.html:98
msgid "Contact"
msgstr ""

#: company/models.py:119
msgid "Point of contact"
msgstr ""

#: company/models.py:121 company/models.py:333 company/models.py:526
#: order/models.py:106 part/models.py:728
#: report/templates/report/inventree_build_order_base.html:165
#: templates/js/company.js:188 templates/js/company.js:419
#: templates/js/part.js:498
msgid "Link"
msgstr ""

#: company/models.py:121
msgid "Link to external company information"
msgstr ""

#: company/models.py:129 part/models.py:738
msgid "Image"
msgstr ""

#: company/models.py:134
msgid "is customer"
msgstr ""

#: company/models.py:134
msgid "Do you sell items to this company?"
msgstr ""

#: company/models.py:136
msgid "is supplier"
msgstr ""

#: company/models.py:136
msgid "Do you purchase items from this company?"
msgstr ""

#: company/models.py:138
msgid "is manufacturer"
msgstr ""

#: company/models.py:138
msgid "Does this company manufacture parts?"
msgstr ""

#: company/models.py:305 company/models.py:497 stock/models.py:407
#: stock/templates/stock/item_base.html:235
msgid "Base Part"
msgstr ""

#: company/models.py:309 company/models.py:501 order/views.py:1597
msgid "Select part"
msgstr ""

#: company/models.py:320 company/templates/company/detail.html:57
#: company/templates/company/manufacturer_part_base.html:85
#: company/templates/company/manufacturer_part_detail.html:25
#: company/templates/company/supplier_part_base.html:94
#: company/templates/company/supplier_part_detail.html:34 part/bom.py:170
#: part/bom.py:241 stock/templates/stock/item_base.html:352
#: templates/js/company.js:44 templates/js/company.js:165
#: templates/js/company.js:390
msgid "Manufacturer"
msgstr ""

#: company/models.py:334
msgid "URL for external manufacturer part link"
msgstr ""

#: company/models.py:340
msgid "Manufacturer part description"
msgstr ""

#: company/models.py:390 company/models.py:520
#: company/templates/company/manufacturer_part_base.html:6
#: company/templates/company/manufacturer_part_base.html:19
#: stock/templates/stock/item_base.html:362
msgid "Manufacturer Part"
msgstr ""

#: company/models.py:397
msgid "Parameter name"
msgstr ""

#: company/models.py:403 part/templates/part/params.html:28
#: report/templates/report/inventree_test_report_base.html:90
#: stock/models.py:1756 templates/InvenTree/settings/header.html:8
#: templates/js/company.js:241 templates/js/stock.js:137
msgid "Value"
msgstr ""

#: company/models.py:404
msgid "Parameter value"
msgstr ""

#: company/models.py:410 part/models.py:813 part/models.py:2165
#: part/templates/part/detail.html:106 part/templates/part/params.html:29
#: templates/js/company.js:247
msgid "Units"
msgstr ""

#: company/models.py:411
msgid "Parameter units"
msgstr ""

#: company/models.py:507 company/templates/company/detail.html:62
#: company/templates/company/supplier_part_base.html:84
#: company/templates/company/supplier_part_detail.html:25 order/models.py:193
#: order/templates/order/order_base.html:92
#: order/templates/order/order_wizard/select_pos.html:30 part/bom.py:175
#: part/bom.py:286 stock/templates/stock/item_base.html:369
#: templates/js/company.js:48 templates/js/company.js:364
#: templates/js/order.js:170
msgid "Supplier"
msgstr ""

#: company/models.py:508
msgid "Select supplier"
msgstr ""

#: company/models.py:513 company/templates/company/supplier_part_base.html:88
#: company/templates/company/supplier_part_detail.html:26
#: order/templates/order/purchase_order_detail.html:153 part/bom.py:176
#: part/bom.py:287
msgid "SKU"
msgstr ""

#: company/models.py:514
msgid "Supplier stock keeping unit"
msgstr ""

#: company/models.py:521
msgid "Select manufacturer part"
msgstr ""

#: company/models.py:527
msgid "URL for external supplier part link"
msgstr ""

#: company/models.py:533
msgid "Supplier part description"
msgstr ""

#: company/models.py:538 company/templates/company/supplier_part_base.html:116
#: company/templates/company/supplier_part_detail.html:38 part/models.py:2305
#: report/templates/report/inventree_po_report.html:93
#: report/templates/report/inventree_so_report.html:93
msgid "Note"
msgstr ""

#: company/models.py:542 part/models.py:1606
msgid "base cost"
msgstr ""

#: company/models.py:542 part/models.py:1606
msgid "Minimum charge (e.g. stocking fee)"
msgstr ""

#: company/models.py:544 company/templates/company/supplier_part_base.html:109
#: stock/models.py:431 stock/templates/stock/item_base.html:310
#: templates/js/stock.js:695
msgid "Packaging"
msgstr ""

#: company/models.py:544
msgid "Part packaging"
msgstr ""

#: company/models.py:546 part/models.py:1608
msgid "multiple"
msgstr ""

#: company/models.py:546
msgid "Order multiple"
msgstr ""

#: company/templates/company/assigned_stock.html:10
#: company/templates/company/navbar.html:62
#: company/templates/company/navbar.html:65 templates/js/build.js:562
msgid "Assigned Stock"
msgstr ""

#: company/templates/company/company_base.html:9
#: company/templates/company/company_base.html:35
#: templates/InvenTree/search.html:304 templates/js/company.js:33
msgid "Company"
msgstr ""

#: company/templates/company/company_base.html:25
#: part/templates/part/part_thumb.html:21
msgid "Upload new image"
msgstr ""

#: company/templates/company/company_base.html:27
#: part/templates/part/part_thumb.html:23
msgid "Download image from URL"
msgstr ""

#: company/templates/company/company_base.html:46 order/views.py:311
msgid "Create Purchase Order"
msgstr ""

#: company/templates/company/company_base.html:51
msgid "Edit company information"
msgstr ""

#: company/templates/company/company_base.html:56 company/views.py:326
msgid "Delete Company"
msgstr ""

#: company/templates/company/company_base.html:64
#: company/templates/company/detail.html:10
#: company/templates/company/navbar.html:12
msgid "Company Details"
msgstr ""

#: company/templates/company/company_base.html:84
msgid "Phone"
msgstr ""

#: company/templates/company/delete.html:7
#, python-format
msgid "Are you sure you want to delete company '%(name)s'?"
msgstr ""

#: company/templates/company/delete.html:12
#, python-format
msgid "There are %(count)s parts sourced from this company.<br>\n"
"If this supplier is deleted, these supplier part entries will also be deleted."
msgstr ""

#: company/templates/company/detail.html:21
msgid "Company Name"
msgstr ""

#: company/templates/company/detail.html:36
msgid "No website specified"
msgstr ""

#: company/templates/company/detail.html:45
msgid "Uses default currency"
msgstr ""

#: company/templates/company/detail.html:67 order/models.py:464
#: order/templates/order/sales_order_base.html:94 stock/models.py:449
#: stock/models.py:450 stock/templates/stock/item_base.html:262
#: templates/js/company.js:40 templates/js/order.js:267
#: templates/js/stock.js:1097
msgid "Customer"
msgstr ""

#: company/templates/company/detail_manufacturer_part.html:11
#: templates/InvenTree/search.html:149
msgid "Manufacturer Parts"
msgstr ""

#: company/templates/company/detail_manufacturer_part.html:22
msgid "Create new manufacturer part"
msgstr ""

#: company/templates/company/detail_manufacturer_part.html:23
#: part/templates/part/manufacturer.html:19
msgid "New Manufacturer Part"
msgstr ""

#: company/templates/company/detail_manufacturer_part.html:28
#: company/templates/company/detail_supplier_part.html:27
#: company/templates/company/manufacturer_part_suppliers.html:20
#: part/templates/part/category.html:122
#: part/templates/part/manufacturer.html:22
#: part/templates/part/supplier.html:20
msgid "Options"
msgstr ""

#: company/templates/company/detail_manufacturer_part.html:33
#: company/templates/company/detail_supplier_part.html:32
#: part/templates/part/category.html:127
msgid "Order parts"
msgstr ""

#: company/templates/company/detail_manufacturer_part.html:36
#: company/templates/company/detail_supplier_part.html:35
msgid "Delete parts"
msgstr ""

#: company/templates/company/detail_manufacturer_part.html:36
#: company/templates/company/detail_supplier_part.html:35
msgid "Delete Parts"
msgstr ""

#: company/templates/company/detail_manufacturer_part.html:66
#: company/templates/company/detail_supplier_part.html:66
#: part/templates/part/bom.html:159 part/templates/part/category.html:118
#: templates/js/stock.js:1312
msgid "New Part"
msgstr ""

#: company/templates/company/detail_manufacturer_part.html:67
#: company/templates/company/detail_supplier_part.html:67
msgid "Create new Part"
msgstr ""

#: company/templates/company/detail_manufacturer_part.html:72
#: company/views.py:71 part/templates/part/manufacturer.html:52
#: part/templates/part/supplier.html:56
msgid "New Manufacturer"
msgstr ""

#: company/templates/company/detail_manufacturer_part.html:73
#: company/views.py:284
msgid "Create new Manufacturer"
msgstr ""

#: company/templates/company/detail_stock.html:10
msgid "Supplier Stock"
msgstr ""

#: company/templates/company/detail_stock.html:37
#: company/templates/company/supplier_part_stock.html:34
#: part/templates/part/category.html:114 part/templates/part/category.html:128
#: part/templates/part/stock.html:54 stock/templates/stock/location.html:163
msgid "Export"
msgstr ""

#: company/templates/company/detail_supplier_part.html:11
#: company/templates/company/manufacturer_part_navbar.html:11
#: templates/InvenTree/search.html:164
msgid "Supplier Parts"
msgstr ""

#: company/templates/company/detail_supplier_part.html:21
#: order/templates/order/order_wizard/select_parts.html:44
#: order/templates/order/purchase_order_detail.html:50
msgid "Create new supplier part"
msgstr ""

#: company/templates/company/detail_supplier_part.html:22
#: company/templates/company/manufacturer_part_suppliers.html:17
#: order/templates/order/purchase_order_detail.html:49
#: part/templates/part/supplier.html:17 templates/js/stock.js:1318
msgid "New Supplier Part"
msgstr ""

#: company/templates/company/detail_supplier_part.html:72
#: company/templates/company/manufacturer_part_suppliers.html:82
#: company/views.py:64 order/templates/order/purchase_orders.html:185
#: part/templates/part/supplier.html:50
msgid "New Supplier"
msgstr ""

#: company/templates/company/detail_supplier_part.html:73 company/views.py:281
#: order/templates/order/purchase_orders.html:186
msgid "Create new Supplier"
msgstr ""

#: company/templates/company/index.html:8
msgid "Supplier List"
msgstr ""

#: company/templates/company/manufacturer_part_base.html:36
#: company/templates/company/supplier_part_base.html:36
#: company/templates/company/supplier_part_orders.html:17
#: part/templates/part/orders.html:17 part/templates/part/part_base.html:58
msgid "Order part"
msgstr ""

#: company/templates/company/manufacturer_part_base.html:41
msgid "Edit manufacturer part"
msgstr ""

#: company/templates/company/manufacturer_part_base.html:45
msgid "Delete manufacturer part"
msgstr ""

#: company/templates/company/manufacturer_part_base.html:57
#: company/templates/company/manufacturer_part_detail.html:10
msgid "Manufacturer Part Details"
msgstr ""

#: company/templates/company/manufacturer_part_base.html:62
#: company/templates/company/manufacturer_part_detail.html:18
#: company/templates/company/supplier_part_base.html:61
#: company/templates/company/supplier_part_detail.html:18
msgid "Internal Part"
msgstr ""

#: company/templates/company/manufacturer_part_delete.html:6
msgid "Are you sure you want to delete the following Manufacturer Parts?"
msgstr ""

#: company/templates/company/manufacturer_part_delete.html:36
#, python-format
msgid "There are %(count)s suppliers defined for this manufacturer part. If you delete it, the following supplier parts will also be deleted:"
msgstr ""

#: company/templates/company/manufacturer_part_navbar.html:14
#: company/templates/company/manufacturer_part_suppliers.html:10
#: company/views.py:63 part/templates/part/navbar.html:86
#: part/templates/part/navbar.html:89 templates/InvenTree/search.html:316
#: templates/navbar.html:35
msgid "Suppliers"
msgstr ""

#: company/templates/company/manufacturer_part_navbar.html:19
msgid "Manufacturer Part Stock"
msgstr ""

#: company/templates/company/manufacturer_part_navbar.html:22
#: company/templates/company/navbar.html:41
#: company/templates/company/supplier_part_navbar.html:15
#: part/templates/part/navbar.html:38 stock/api.py:54
#: stock/templates/stock/loc_link.html:7 stock/templates/stock/location.html:36
#: stock/templates/stock/stock_app_base.html:10
#: templates/InvenTree/index.html:128 templates/InvenTree/search.html:196
#: templates/InvenTree/search.html:232
#: templates/InvenTree/settings/tabs.html:31 templates/js/part.js:181
#: templates/js/part.js:305 templates/js/part.js:465 templates/js/stock.js:566
#: templates/navbar.html:26
msgid "Stock"
msgstr ""

#: company/templates/company/manufacturer_part_navbar.html:26
msgid "Manufacturer Part Orders"
msgstr ""

#: company/templates/company/manufacturer_part_navbar.html:29
#: company/templates/company/supplier_part_navbar.html:22
msgid "Orders"
msgstr ""

#: company/templates/company/manufacturer_part_suppliers.html:22
#: part/templates/part/supplier.html:22
msgid "Delete supplier parts"
msgstr ""

#: company/templates/company/manufacturer_part_suppliers.html:22
#: part/templates/part/manufacturer.html:24 part/templates/part/params.html:44
#: part/templates/part/related.html:44 part/templates/part/supplier.html:22
#: stock/views.py:1002 users/models.py:191
msgid "Delete"
msgstr ""

#: company/templates/company/manufacturer_part_suppliers.html:37
#: part/templates/part/category_navbar.html:34
#: part/templates/part/category_navbar.html:37
#: part/templates/part/navbar.html:24
msgid "Parameters"
msgstr ""

#: company/templates/company/manufacturer_part_suppliers.html:43
#: part/templates/part/params.html:18
#: templates/InvenTree/settings/category.html:29
#: templates/InvenTree/settings/part.html:48
msgid "New Parameter"
msgstr ""

#: company/templates/company/manufacturer_part_suppliers.html:83
#: part/templates/part/supplier.html:51
msgid "Create new supplier"
msgstr ""

#: company/templates/company/navbar.html:20
#: company/templates/company/navbar.html:23
msgid "Manufactured Parts"
msgstr ""

#: company/templates/company/navbar.html:29
#: company/templates/company/navbar.html:32
msgid "Supplied Parts"
msgstr ""

#: company/templates/company/navbar.html:38 part/templates/part/navbar.html:35
#: stock/templates/stock/location.html:107
#: stock/templates/stock/location.html:122
#: stock/templates/stock/location.html:136
#: stock/templates/stock/location_navbar.html:22
#: stock/templates/stock/location_navbar.html:29
#: templates/InvenTree/search.html:198 templates/js/stock.js:996
#: templates/stats.html:93 templates/stats.html:102 users/models.py:42
msgid "Stock Items"
msgstr ""

#: company/templates/company/navbar.html:47
#: company/templates/company/navbar.html:56
#: company/templates/company/navbar.html:59
#: company/templates/company/sales_orders.html:11
#: order/templates/order/sales_orders.html:8
#: order/templates/order/sales_orders.html:13
#: part/templates/part/navbar.html:112 part/templates/part/navbar.html:115
#: part/templates/part/sales_orders.html:10 templates/InvenTree/index.html:228
#: templates/InvenTree/search.html:345
#: templates/InvenTree/settings/tabs.html:40 templates/navbar.html:46
#: users/models.py:45
msgid "Sales Orders"
msgstr ""

#: company/templates/company/navbar.html:50
#: company/templates/company/purchase_orders.html:10
#: order/templates/order/purchase_orders.html:8
#: order/templates/order/purchase_orders.html:13
#: part/templates/part/navbar.html:92 part/templates/part/navbar.html:95
#: part/templates/part/orders.html:10 templates/InvenTree/index.html:205
#: templates/InvenTree/search.html:325
#: templates/InvenTree/settings/tabs.html:37 templates/navbar.html:37
#: users/models.py:44
msgid "Purchase Orders"
msgstr ""

#: company/templates/company/notes.html:11
msgid "Company Notes"
msgstr ""

#: company/templates/company/purchase_orders.html:18
#: order/templates/order/purchase_orders.html:20
msgid "Create new purchase order"
msgstr ""

#: company/templates/company/purchase_orders.html:19
#: order/templates/order/purchase_orders.html:21
msgid "New Purchase Order"
msgstr ""

#: company/templates/company/sales_orders.html:19
#: order/templates/order/sales_orders.html:20
msgid "Create new sales order"
msgstr ""

#: company/templates/company/sales_orders.html:20
#: order/templates/order/sales_orders.html:21
msgid "New Sales Order"
msgstr ""

#: company/templates/company/supplier_part_base.html:7
#: company/templates/company/supplier_part_base.html:20 stock/models.py:416
#: stock/templates/stock/item_base.html:374 templates/js/company.js:380
msgid "Supplier Part"
msgstr ""

#: company/templates/company/supplier_part_base.html:40
msgid "Edit supplier part"
msgstr ""

#: company/templates/company/supplier_part_base.html:44
msgid "Delete supplier part"
msgstr ""

#: company/templates/company/supplier_part_base.html:56
#: company/templates/company/supplier_part_detail.html:10
msgid "Supplier Part Details"
msgstr ""

#: company/templates/company/supplier_part_delete.html:5
msgid "Are you sure you want to delete the following Supplier Parts?"
msgstr ""

#: company/templates/company/supplier_part_navbar.html:12
#: company/templates/company/supplier_part_stock.html:10
msgid "Supplier Part Stock"
msgstr ""

#: company/templates/company/supplier_part_navbar.html:19
#: company/templates/company/supplier_part_orders.html:10
msgid "Supplier Part Orders"
msgstr ""

#: company/templates/company/supplier_part_navbar.html:26
msgid "Supplier Part Pricing"
msgstr ""

#: company/templates/company/supplier_part_navbar.html:29
msgid "Pricing"
msgstr ""

#: company/templates/company/supplier_part_orders.html:18
#: part/templates/part/orders.html:18
msgid "Order Part"
msgstr ""

#: company/templates/company/supplier_part_pricing.html:11
msgid "Pricing Information"
msgstr ""

#: company/templates/company/supplier_part_pricing.html:19 company/views.py:855
#: part/templates/part/sale_prices.html:17 part/views.py:2751
msgid "Add Price Break"
msgstr ""

#: company/templates/company/supplier_part_pricing.html:38
#: part/templates/part/sale_prices.html:46
msgid "No price break information found"
msgstr ""

#: company/templates/company/supplier_part_pricing.html:89
#: part/templates/part/sale_prices.html:97
msgid "Edit price break"
msgstr ""

#: company/templates/company/supplier_part_pricing.html:90
#: part/templates/part/sale_prices.html:98
msgid "Delete price break"
msgstr ""

#: company/views.py:70 part/templates/part/navbar.html:80
#: part/templates/part/navbar.html:83 templates/InvenTree/search.html:306
#: templates/navbar.html:36
msgid "Manufacturers"
msgstr ""

#: company/views.py:77 templates/InvenTree/search.html:336
#: templates/navbar.html:45
msgid "Customers"
msgstr ""

#: company/views.py:78 order/templates/order/sales_orders.html:187
msgid "New Customer"
msgstr ""

#: company/views.py:86
msgid "Companies"
msgstr ""

#: company/views.py:87
msgid "New Company"
msgstr ""

#: company/views.py:169 part/views.py:948
msgid "Download Image"
msgstr ""

#: company/views.py:198 part/views.py:980
msgid "Image size exceeds maximum allowable size for download"
msgstr ""

#: company/views.py:205 part/views.py:987
#, python-brace-format
msgid "Invalid response: {code}"
msgstr ""

#: company/views.py:214 part/views.py:996
msgid "Supplied URL is not a valid image file"
msgstr ""

#: company/views.py:243
msgid "Update Company Image"
msgstr ""

#: company/views.py:249
msgid "Updated company image"
msgstr ""

#: company/views.py:259
msgid "Edit Company"
msgstr ""

#: company/views.py:264
msgid "Edited company information"
msgstr ""

#: company/views.py:287 order/templates/order/sales_orders.html:188
msgid "Create new Customer"
msgstr ""

#: company/views.py:289
msgid "Create new Company"
msgstr ""

#: company/views.py:316
msgid "Created new company"
msgstr ""

#: company/views.py:332
msgid "Company was deleted"
msgstr ""

#: company/views.py:357
msgid "Edit Manufacturer Part"
msgstr ""

#: company/views.py:366
msgid "Create New Manufacturer Part"
msgstr ""

#: company/views.py:440
msgid "Delete Manufacturer Part"
msgstr ""

#: company/views.py:514
msgid "Add Manufacturer Part Parameter"
msgstr ""

#: company/views.py:548
msgid "Edit Manufacturer Part Parameter"
msgstr ""

#: company/views.py:588
msgid "Edit Supplier Part"
msgstr ""

#: company/views.py:639 templates/js/stock.js:1319
msgid "Create new Supplier Part"
msgstr ""

#: company/views.py:783
msgid "Delete Supplier Part"
msgstr ""

#: company/views.py:860 part/views.py:2755
msgid "Added new price break"
msgstr ""

#: company/views.py:916 part/views.py:2799
msgid "Edit Price Break"
msgstr ""

#: company/views.py:931 part/views.py:2813
msgid "Delete Price Break"
msgstr ""

#: label/api.py:56 report/api.py:201
msgid "No valid objects provided to template"
msgstr ""

#: label/models.py:103
msgid "Label name"
msgstr ""

#: label/models.py:110
msgid "Label description"
msgstr ""

#: label/models.py:117 stock/forms.py:202
msgid "Label"
msgstr ""

#: label/models.py:118
msgid "Label template file"
msgstr ""

#: label/models.py:124 report/models.py:297
msgid "Enabled"
msgstr ""

#: label/models.py:125
msgid "Label template is enabled"
msgstr ""

#: label/models.py:130
msgid "Width [mm]"
msgstr ""

#: label/models.py:131
msgid "Label width, specified in mm"
msgstr ""

#: label/models.py:137
msgid "Height [mm]"
msgstr ""

#: label/models.py:138
msgid "Label height, specified in mm"
msgstr ""

#: label/models.py:144 report/models.py:290
msgid "Filename Pattern"
msgstr ""

#: label/models.py:145
msgid "Pattern for generating label filenames"
msgstr ""

#: label/models.py:244 label/models.py:297
msgid "Query filters (comma-separated list of key=value pairs"
msgstr ""

#: label/models.py:245 label/models.py:298 report/models.py:317
#: report/models.py:440 report/models.py:474
msgid "Filters"
msgstr ""

#: order/forms.py:27 order/templates/order/order_base.html:47
msgid "Place order"
msgstr ""

#: order/forms.py:38 order/templates/order/order_base.html:54
msgid "Mark order as complete"
msgstr ""

#: order/forms.py:49 order/forms.py:60 order/templates/order/order_base.html:59
#: order/templates/order/sales_order_base.html:61
msgid "Cancel order"
msgstr ""

#: order/forms.py:71 order/templates/order/sales_order_base.html:58
msgid "Ship order"
msgstr ""

#: order/forms.py:86
msgid "Receive parts to this location"
msgstr ""

#: order/forms.py:108
msgid "Purchase Order reference"
msgstr ""

#: order/forms.py:115
msgid "Target date for order delivery. Order will be overdue after this date."
msgstr ""

#: order/forms.py:143
msgid "Enter sales order number"
msgstr ""

#: order/forms.py:150 order/models.py:476
msgid "Target date for order completion. Order will be overdue after this date."
msgstr ""

#: order/forms.py:242
msgid "Enter stock item serial numbers"
msgstr ""

#: order/forms.py:248
msgid "Enter quantity of stock items"
msgstr ""

#: order/models.py:102
msgid "Order reference"
msgstr ""

#: order/models.py:104
msgid "Order description"
msgstr ""

#: order/models.py:106
msgid "Link to external page"
msgstr ""

#: order/models.py:114 part/templates/part/detail.html:132
msgid "Created By"
msgstr ""

#: order/models.py:121
msgid "User or group responsible for this order"
msgstr ""

#: order/models.py:126
msgid "Order notes"
msgstr ""

#: order/models.py:185 order/models.py:469
msgid "Purchase order status"
msgstr ""

#: order/models.py:194
msgid "Company from which the items are being ordered"
msgstr ""

#: order/models.py:197 order/templates/order/order_base.html:98
#: templates/js/order.js:179
msgid "Supplier Reference"
msgstr ""

#: order/models.py:197
msgid "Supplier order reference code"
msgstr ""

#: order/models.py:204
msgid "received by"
msgstr ""

#: order/models.py:209
msgid "Issue Date"
msgstr ""

#: order/models.py:210
msgid "Date order was issued"
msgstr ""

#: order/models.py:215
msgid "Target Delivery Date"
msgstr ""

#: order/models.py:216
msgid "Expected date for order delivery. Order will be overdue after this date."
msgstr ""

#: order/models.py:222
msgid "Date order was completed"
msgstr ""

#: order/models.py:246 part/views.py:1686 stock/models.py:304
#: stock/models.py:1020
msgid "Quantity must be greater than zero"
msgstr ""

#: order/models.py:251
msgid "Part supplier must match PO supplier"
msgstr ""

#: order/models.py:349
msgid "Lines can only be received against an order marked as 'Placed'"
msgstr ""

#: order/models.py:353
msgid "Quantity must be an integer"
msgstr ""

#: order/models.py:355
msgid "Quantity must be a positive number"
msgstr ""

#: order/models.py:465
msgid "Company to which the items are being sold"
msgstr ""

#: order/models.py:471
msgid "Customer Reference "
msgstr ""

#: order/models.py:471
msgid "Customer order reference code"
msgstr ""

#: order/models.py:479 templates/js/order.js:303
msgid "Shipment Date"
msgstr ""

#: order/models.py:486
msgid "shipped by"
msgstr ""

#: order/models.py:530
msgid "SalesOrder cannot be shipped as it is not currently pending"
msgstr ""

#: order/models.py:617
msgid "Item quantity"
msgstr ""

#: order/models.py:619
msgid "Line item reference"
msgstr ""

#: order/models.py:621
msgid "Line item notes"
msgstr ""

#: order/models.py:647 order/models.py:715 templates/js/order.js:353
msgid "Order"
msgstr ""

#: order/models.py:648 order/templates/order/order_base.html:9
#: order/templates/order/order_base.html:24
#: report/templates/report/inventree_po_report.html:77
#: stock/templates/stock/item_base.html:324 templates/js/order.js:148
#: templates/js/stock.js:669 templates/js/stock.js:1078
msgid "Purchase Order"
msgstr ""

#: order/models.py:662
msgid "Supplier part"
msgstr ""

#: order/models.py:665 order/templates/order/order_base.html:131
#: order/templates/order/purchase_order_detail.html:219
#: order/templates/order/receive_parts.html:22
#: order/templates/order/sales_order_base.html:133
msgid "Received"
msgstr ""

#: order/models.py:665
msgid "Number of items received"
msgstr ""

#: order/models.py:672 stock/models.py:542
#: stock/templates/stock/item_base.html:331 templates/js/stock.js:690
msgid "Purchase Price"
msgstr ""

#: order/models.py:673
msgid "Unit purchase price"
msgstr ""

#: order/models.py:681
msgid "Where does the Purchaser want this item to be stored?"
msgstr ""

#: order/models.py:724 part/templates/part/navbar.html:109
#: part/templates/part/order_prices.html:107
#: part/templates/part/part_pricing.html:97
msgid "Sale Price"
msgstr ""

#: order/models.py:725
msgid "Unit sale price"
msgstr ""

#: order/models.py:800 order/models.py:802
msgid "Stock item has not been assigned"
msgstr ""

#: order/models.py:806
msgid "Cannot allocate stock item to a line with a different part"
msgstr ""

#: order/models.py:808
msgid "Cannot allocate stock to a line without a part"
msgstr ""

#: order/models.py:811
msgid "Allocation quantity cannot exceed stock quantity"
msgstr ""

#: order/models.py:821
msgid "Quantity must be 1 for serialized stock item"
msgstr ""

#: order/models.py:826
msgid "Line"
msgstr ""

#: order/models.py:837
msgid "Item"
msgstr ""

#: order/models.py:838
msgid "Select stock item to allocate"
msgstr ""

#: order/models.py:841
msgid "Enter stock allocation quantity"
msgstr ""

#: order/templates/order/delete_attachment.html:5
#: stock/templates/stock/attachment_delete.html:5
#: templates/attachment_delete.html:5
msgid "Are you sure you want to delete this attachment?"
msgstr ""

#: order/templates/order/order_base.html:39
#: order/templates/order/sales_order_base.html:50
msgid "Print"
msgstr ""

#: order/templates/order/order_base.html:43
#: order/templates/order/sales_order_base.html:54
msgid "Edit order information"
msgstr ""

#: order/templates/order/order_base.html:51
msgid "Receive items"
msgstr ""

#: order/templates/order/order_base.html:64
msgid "Export order to file"
msgstr ""

#: order/templates/order/order_base.html:72
#: order/templates/order/po_navbar.html:12
msgid "Purchase Order Details"
msgstr ""

#: order/templates/order/order_base.html:77
#: order/templates/order/sales_order_base.html:79
msgid "Order Reference"
msgstr ""

#: order/templates/order/order_base.html:82
#: order/templates/order/sales_order_base.html:84
msgid "Order Status"
msgstr ""

#: order/templates/order/order_base.html:117
#: report/templates/report/inventree_build_order_base.html:122
msgid "Issued"
msgstr ""

#: order/templates/order/order_base.html:180
#: order/templates/order/purchase_order_detail.html:100
#: part/templates/part/category.html:208 part/templates/part/category.html:250
#: stock/templates/stock/location.html:191 templates/js/stock.js:736
#: templates/js/stock.js:1324
msgid "New Location"
msgstr ""

#: order/templates/order/order_base.html:181
#: order/templates/order/purchase_order_detail.html:101
#: stock/templates/stock/location.html:42
msgid "Create new stock location"
msgstr ""

#: order/templates/order/order_cancel.html:8
msgid "Cancelling this order means that the order and line items will no longer be editable."
msgstr ""

#: order/templates/order/order_complete.html:7
msgid "Mark this order as complete?"
msgstr ""

#: order/templates/order/order_complete.html:10
msgid "This order has line items which have not been marked as received."
msgstr ""

#: order/templates/order/order_complete.html:11
msgid "Completing this order means that the order and line items will no longer be editable."
msgstr ""

#: order/templates/order/order_issue.html:8
msgid "After placing this purchase order, line items will no longer be editable."
msgstr ""

#: order/templates/order/order_notes.html:13
msgid "Order Notes"
msgstr ""

#: order/templates/order/order_wizard/match_fields.html:9
#: part/templates/part/bom_upload/select_fields.html:21
msgid "Missing selections for the following required columns"
msgstr ""

#: order/templates/order/order_wizard/match_fields.html:20
msgid "Duplicate selections found, see below. Fix them then retry submitting."
msgstr ""

#: order/templates/order/order_wizard/match_fields.html:27
#: order/templates/order/order_wizard/match_parts.html:18
#: order/templates/order/order_wizard/po_upload.html:40
msgid "Previous Step"
msgstr ""

#: order/templates/order/order_wizard/match_fields.html:29
#: order/templates/order/order_wizard/match_parts.html:20
#: part/templates/part/bom_upload/select_fields.html:32
msgid "Submit Selections"
msgstr ""

#: order/templates/order/order_wizard/match_fields.html:35
#: part/templates/part/bom_upload/select_fields.html:41
msgid "File Fields"
msgstr ""

#: order/templates/order/order_wizard/match_fields.html:42
#: part/templates/part/bom_upload/select_fields.html:47
msgid "Remove column"
msgstr ""

#: order/templates/order/order_wizard/match_fields.html:60
msgid "Duplicate selection"
msgstr ""

#: order/templates/order/order_wizard/match_fields.html:71
#: order/templates/order/order_wizard/match_parts.html:51
#: part/templates/part/bom_upload/select_fields.html:76
#: part/templates/part/bom_upload/select_parts.html:58
msgid "Remove row"
msgstr ""

#: order/templates/order/order_wizard/match_parts.html:11
#: part/templates/part/bom_upload/select_parts.html:21
msgid "Errors exist in the submitted data"
msgstr ""

#: order/templates/order/order_wizard/match_parts.html:27
#: part/templates/part/bom_upload/select_parts.html:39
msgid "Row"
msgstr ""

#: order/templates/order/order_wizard/match_parts.html:28
msgid "Select Supplier Part"
msgstr ""

#: order/templates/order/order_wizard/po_upload.html:11
msgid "Upload File for Purchase Order"
msgstr ""

#: order/templates/order/order_wizard/po_upload.html:18
#, python-format
msgid "Step %(step)s of %(count)s"
msgstr ""

#: order/templates/order/order_wizard/po_upload.html:48
msgid "Order is already processed. Files cannot be uploaded."
msgstr ""

#: order/templates/order/order_wizard/select_parts.html:11
msgid "Step 1 of 2 - Select Part Suppliers"
msgstr ""

#: order/templates/order/order_wizard/select_parts.html:16
msgid "Select suppliers"
msgstr ""

#: order/templates/order/order_wizard/select_parts.html:20
msgid "No purchaseable parts selected"
msgstr ""

#: order/templates/order/order_wizard/select_parts.html:33
msgid "Select Supplier"
msgstr ""

#: order/templates/order/order_wizard/select_parts.html:57
msgid "No price"
msgstr ""

#: order/templates/order/order_wizard/select_parts.html:65
#, python-format
msgid "Select a supplier for <i>%(name)s</i>"
msgstr ""

#: order/templates/order/order_wizard/select_parts.html:77
#: part/templates/part/set_category.html:32
msgid "Remove part"
msgstr ""

#: order/templates/order/order_wizard/select_pos.html:8
msgid "Step 2 of 2 - Select Purchase Orders"
msgstr ""

#: order/templates/order/order_wizard/select_pos.html:12
msgid "Select existing purchase orders, or create new orders."
msgstr ""

#: order/templates/order/order_wizard/select_pos.html:31
#: templates/js/order.js:205 templates/js/order.js:308
msgid "Items"
msgstr ""

#: order/templates/order/order_wizard/select_pos.html:32
msgid "Select Purchase Order"
msgstr ""

#: order/templates/order/order_wizard/select_pos.html:45
#, python-format
msgid "Create new purchase order for %(name)s"
msgstr ""

#: order/templates/order/order_wizard/select_pos.html:68
#, python-format
msgid "Select a purchase order for %(name)s"
msgstr ""

#: order/templates/order/po_attachments.html:12
#: order/templates/order/po_navbar.html:32
msgid "Purchase Order Attachments"
msgstr ""

#: order/templates/order/po_lineitem_delete.html:5
#: order/templates/order/so_lineitem_delete.html:5
msgid "Are you sure you wish to delete this line item?"
msgstr ""

#: order/templates/order/po_navbar.html:26
msgid "Received Stock Items"
msgstr ""

#: order/templates/order/po_navbar.html:29
#: order/templates/order/po_received_items.html:12
msgid "Received Items"
msgstr ""

#: order/templates/order/purchase_order_detail.html:14
msgid "Purchase Order Items"
msgstr ""

#: order/templates/order/purchase_order_detail.html:24
#: order/templates/order/sales_order_detail.html:22 order/views.py:1321
#: order/views.py:1404
msgid "Add Line Item"
msgstr ""

#: order/templates/order/purchase_order_detail.html:114
msgid "No line items found"
msgstr ""

#: order/templates/order/purchase_order_detail.html:142
#: order/templates/order/sales_order_detail.html:223
msgid "Total"
msgstr ""

#: order/templates/order/purchase_order_detail.html:191
#: order/templates/order/sales_order_detail.html:246
msgid "Unit Price"
msgstr ""

#: order/templates/order/purchase_order_detail.html:198
#: order/templates/order/sales_order_detail.html:253
msgid "Total price"
msgstr ""

#: order/templates/order/purchase_order_detail.html:255
#: order/templates/order/sales_order_detail.html:359
msgid "Edit line item"
msgstr ""

#: order/templates/order/purchase_order_detail.html:256
msgid "Delete line item"
msgstr ""

#: order/templates/order/purchase_order_detail.html:261
msgid "Receive line item"
msgstr ""

#: order/templates/order/purchase_orders.html:24
#: order/templates/order/sales_orders.html:24
msgid "Print Order Reports"
msgstr ""

#: order/templates/order/receive_parts.html:8
#, python-format
msgid "Receive outstanding parts for <b>%(order)s</b> - <i>%(desc)s</i>"
msgstr ""

#: order/templates/order/receive_parts.html:14 part/api.py:45
#: part/models.py:322 part/templates/part/cat_link.html:7
#: part/templates/part/category.html:99 part/templates/part/category.html:148
#: part/templates/part/category_navbar.html:22
#: part/templates/part/category_navbar.html:29
#: part/templates/part/category_partlist.html:10
#: templates/InvenTree/index.html:97 templates/InvenTree/search.html:114
#: templates/InvenTree/settings/tabs.html:28 templates/js/part.js:666
#: templates/navbar.html:23 templates/stats.html:80 templates/stats.html:89
#: users/models.py:40
msgid "Parts"
msgstr ""

#: order/templates/order/receive_parts.html:15
msgid "Select parts to receive against this order"
msgstr ""

#: order/templates/order/receive_parts.html:20
msgid "Order Code"
msgstr ""

#: order/templates/order/receive_parts.html:21
#: part/templates/part/part_base.html:136 templates/js/part.js:481
msgid "On Order"
msgstr ""

#: order/templates/order/receive_parts.html:23
msgid "Receive"
msgstr ""

#: order/templates/order/receive_parts.html:37
msgid "Error: Referenced part has been removed"
msgstr ""

#: order/templates/order/receive_parts.html:61
msgid "Remove line"
msgstr ""

#: order/templates/order/sales_order_base.html:16
msgid "This Sales Order has not been fully allocated"
msgstr ""

#: order/templates/order/sales_order_base.html:66
msgid "Packing List"
msgstr ""

#: order/templates/order/sales_order_base.html:74
#: order/templates/order/so_navbar.html:12
msgid "Sales Order Details"
msgstr ""

#: order/templates/order/sales_order_base.html:100 templates/js/order.js:275
msgid "Customer Reference"
msgstr ""

#: order/templates/order/sales_order_cancel.html:8
#: order/templates/order/sales_order_ship.html:9
#: part/templates/part/bom_duplicate.html:12
#: stock/templates/stock/stockitem_convert.html:13
msgid "Warning"
msgstr ""

#: order/templates/order/sales_order_cancel.html:9
msgid "Cancelling this order means that the order will no longer be editable."
msgstr ""

#: order/templates/order/sales_order_detail.html:13
msgid "Sales Order Items"
msgstr ""

#: order/templates/order/sales_order_detail.html:95 templates/js/bom.js:365
#: templates/js/build.js:724 templates/js/build.js:1141
msgid "Actions"
msgstr ""

#: order/templates/order/sales_order_detail.html:102 templates/js/build.js:610
#: templates/js/build.js:946
msgid "Edit stock allocation"
msgstr ""

#: order/templates/order/sales_order_detail.html:103 templates/js/build.js:612
#: templates/js/build.js:947
msgid "Delete stock allocation"
msgstr ""

#: order/templates/order/sales_order_detail.html:176
msgid "No matching line items"
msgstr ""

#: order/templates/order/sales_order_detail.html:206
msgid "ID"
msgstr ""

#: order/templates/order/sales_order_detail.html:274 templates/js/build.js:675
#: templates/js/build.js:942
msgid "Allocated"
msgstr ""

#: order/templates/order/sales_order_detail.html:276
msgid "Fulfilled"
msgstr ""

#: order/templates/order/sales_order_detail.html:313
msgid "PO"
msgstr ""

#: order/templates/order/sales_order_detail.html:343
msgid "Allocate serial numbers"
msgstr ""

#: order/templates/order/sales_order_detail.html:346 templates/js/build.js:738
msgid "Allocate stock"
msgstr ""

#: order/templates/order/sales_order_detail.html:349
msgid "Purchase stock"
msgstr ""

#: order/templates/order/sales_order_detail.html:353 templates/js/build.js:731
#: templates/js/build.js:1149
msgid "Build stock"
msgstr ""

#: order/templates/order/sales_order_detail.html:356
#: order/templates/order/sales_order_detail.html:465
msgid "Calculate price"
msgstr ""

#: order/templates/order/sales_order_detail.html:360
msgid "Delete line item "
msgstr ""

#: order/templates/order/sales_order_detail.html:471
msgid "Update Unit Price"
msgstr ""

#: order/templates/order/sales_order_notes.html:14
msgid "Sales Order Notes"
msgstr ""

#: order/templates/order/sales_order_ship.html:10
msgid "This order has not been fully allocated. If the order is marked as shipped, it can no longer be adjusted."
msgstr ""

#: order/templates/order/sales_order_ship.html:12
msgid "Ensure that the order allocation is correct before shipping the order."
msgstr ""

#: order/templates/order/sales_order_ship.html:18
msgid "Some line items in this order have been over-allocated"
msgstr ""

#: order/templates/order/sales_order_ship.html:20
msgid "Ensure that this is correct before shipping the order."
msgstr ""

#: order/templates/order/sales_order_ship.html:27
msgid "Shipping this order means that the order will no longer be editable."
msgstr ""

#: order/templates/order/so_allocate_by_serial.html:9
msgid "Allocate stock items by serial number"
msgstr ""

#: order/templates/order/so_allocation_delete.html:7
msgid "This action will unallocate the following stock from the Sales Order"
msgstr ""

#: order/templates/order/so_attachments.html:12
#: order/templates/order/so_navbar.html:26
msgid "Sales Order Attachments"
msgstr ""

#: order/views.py:104
msgid "Add Purchase Order Attachment"
msgstr ""

#: order/views.py:154
msgid "Add Sales Order Attachment"
msgstr ""

#: order/views.py:346
msgid "Create Sales Order"
msgstr ""

#: order/views.py:381
msgid "Edit Purchase Order"
msgstr ""

#: order/views.py:401
msgid "Edit Sales Order"
msgstr ""

#: order/views.py:417
msgid "Cancel Order"
msgstr ""

#: order/views.py:426 order/views.py:452
msgid "Confirm order cancellation"
msgstr ""

#: order/views.py:429 order/views.py:455
msgid "Order cannot be cancelled"
msgstr ""

#: order/views.py:443
msgid "Cancel sales order"
msgstr ""

#: order/views.py:469
msgid "Issue Order"
msgstr ""

#: order/views.py:478
msgid "Confirm order placement"
msgstr ""

#: order/views.py:488
msgid "Purchase order issued"
msgstr ""

#: order/views.py:499
msgid "Complete Order"
msgstr ""

#: order/views.py:515
msgid "Confirm order completion"
msgstr ""

#: order/views.py:526
msgid "Purchase order completed"
msgstr ""

#: order/views.py:536
msgid "Ship Order"
msgstr ""

#: order/views.py:552
msgid "Confirm order shipment"
msgstr ""

#: order/views.py:558
msgid "Could not ship order"
msgstr ""

#: order/views.py:584
msgid "Match Supplier Parts"
msgstr ""

#: order/views.py:798
msgid "Receive Parts"
msgstr ""

#: order/views.py:868
msgid "Items received"
msgstr ""

#: order/views.py:882
msgid "No destination set"
msgstr ""

#: order/views.py:927
msgid "Error converting quantity to number"
msgstr ""

#: order/views.py:933
msgid "Receive quantity less than zero"
msgstr ""

#: order/views.py:939
msgid "No lines specified"
msgstr ""

#: order/views.py:1012
msgid "Update prices"
msgstr ""

#: order/views.py:1270
#, python-brace-format
msgid "Ordered {n} parts"
msgstr ""

#: order/views.py:1330
msgid "Supplier part must be specified"
msgstr ""

#: order/views.py:1336
msgid "Supplier must match for Part and Order"
msgstr ""

#: order/views.py:1467 order/views.py:1485
msgid "Edit Line Item"
msgstr ""

#: order/views.py:1501 order/views.py:1513
msgid "Delete Line Item"
msgstr ""

#: order/views.py:1506 order/views.py:1518
msgid "Deleted line item"
msgstr ""

#: order/views.py:1531
msgid "Allocate Serial Numbers"
msgstr ""

#: order/views.py:1576
#, python-brace-format
msgid "Allocated {n} items"
msgstr ""

#: order/views.py:1592
msgid "Select line item"
msgstr ""

#: order/views.py:1623
#, python-brace-format
msgid "No matching item for serial {serial}"
msgstr ""

#: order/views.py:1633
#, python-brace-format
msgid "{serial} is not in stock"
msgstr ""

#: order/views.py:1641
#, python-brace-format
msgid "{serial} already allocated to an order"
msgstr ""

#: order/views.py:1695
msgid "Allocate Stock to Order"
msgstr ""

#: order/views.py:1769
msgid "Edit Allocation Quantity"
msgstr ""

#: order/views.py:1784
msgid "Remove allocation"
msgstr ""

#: order/views.py:1856
msgid "Sales order not found"
msgstr ""

#: order/views.py:1862
msgid "Price not found"
msgstr ""

#: order/views.py:1865
#, python-brace-format
msgid "Updated {part} unit-price to {price}"
msgstr ""

#: order/views.py:1870
#, python-brace-format
msgid "Updated {part} unit-price to {price} and quantity to {qty}"
msgstr ""

#: part/bom.py:138 part/models.py:72 part/models.py:747
#: part/templates/part/category.html:66 part/templates/part/detail.html:90
msgid "Default Location"
msgstr ""

#: part/bom.py:139 part/templates/part/part_base.html:124
msgid "Available Stock"
msgstr ""

#: part/bom.py:379
#, python-brace-format
msgid "Unsupported file format: {f}"
msgstr ""

#: part/bom.py:384
msgid "Error reading BOM file (invalid data)"
msgstr ""

#: part/bom.py:386
msgid "Error reading BOM file (incorrect row size)"
msgstr ""

#: part/forms.py:89 stock/forms.py:265
msgid "File Format"
msgstr ""

#: part/forms.py:89 stock/forms.py:265
msgid "Select output file format"
msgstr ""

#: part/forms.py:91
msgid "Cascading"
msgstr ""

#: part/forms.py:91
msgid "Download cascading / multi-level BOM"
msgstr ""

#: part/forms.py:93
msgid "Levels"
msgstr ""

#: part/forms.py:93
msgid "Select maximum number of BOM levels to export (0 = all levels)"
msgstr ""

#: part/forms.py:95
msgid "Include Parameter Data"
msgstr ""

#: part/forms.py:95
msgid "Include part parameters data in exported BOM"
msgstr ""

#: part/forms.py:97
msgid "Include Stock Data"
msgstr ""

#: part/forms.py:97
msgid "Include part stock data in exported BOM"
msgstr ""

#: part/forms.py:99
msgid "Include Manufacturer Data"
msgstr ""

#: part/forms.py:99
msgid "Include part manufacturer data in exported BOM"
msgstr ""

#: part/forms.py:101
msgid "Include Supplier Data"
msgstr ""

#: part/forms.py:101
msgid "Include part supplier data in exported BOM"
msgstr ""

#: part/forms.py:122 part/models.py:2191
msgid "Parent Part"
msgstr ""

#: part/forms.py:123 part/templates/part/bom_duplicate.html:7
msgid "Select parent part to copy BOM from"
msgstr ""

#: part/forms.py:129
msgid "Clear existing BOM items"
msgstr ""

#: part/forms.py:135
msgid "Confirm BOM duplication"
msgstr ""

#: part/forms.py:153
msgid "validate"
msgstr ""

#: part/forms.py:153
msgid "Confirm that the BOM is correct"
msgstr ""

#: part/forms.py:165
msgid "BOM file"
msgstr ""

#: part/forms.py:165
msgid "Select BOM file to upload"
msgstr ""

#: part/forms.py:184
msgid "Related Part"
msgstr ""

#: part/forms.py:203
msgid "Select part category"
msgstr ""

#: part/forms.py:220
msgid "Duplicate all BOM data for this part"
msgstr ""

#: part/forms.py:221
msgid "Copy BOM"
msgstr ""

#: part/forms.py:226
msgid "Duplicate all parameter data for this part"
msgstr ""

#: part/forms.py:227
msgid "Copy Parameters"
msgstr ""

#: part/forms.py:232
msgid "Confirm part creation"
msgstr ""

#: part/forms.py:237
msgid "Include category parameter templates"
msgstr ""

#: part/forms.py:242
msgid "Include parent categories parameter templates"
msgstr ""

#: part/forms.py:322
msgid "Add parameter template to same level categories"
msgstr ""

#: part/forms.py:326
msgid "Add parameter template to all categories"
msgstr ""

#: part/forms.py:344 part/models.py:2286
msgid "Sub part"
msgstr ""

#: part/forms.py:373
msgid "Input quantity for price calculation"
msgstr ""

#: part/models.py:73
msgid "Default location for parts in this category"
msgstr ""

#: part/models.py:76
msgid "Default keywords"
msgstr ""

#: part/models.py:76
msgid "Default keywords for parts in this category"
msgstr ""

#: part/models.py:82 part/models.py:2237
#: part/templates/part/part_app_base.html:10
msgid "Part Category"
msgstr ""

#: part/models.py:83 part/templates/part/category.html:23
#: part/templates/part/category.html:94 templates/InvenTree/search.html:127
#: templates/stats.html:84 users/models.py:39
msgid "Part Categories"
msgstr ""

#: part/models.py:448 part/models.py:460
#, python-brace-format
msgid "Part '{p1}' is  used in BOM for '{p2}' (recursive)"
msgstr ""

#: part/models.py:557
msgid "Next available serial numbers are"
msgstr ""

#: part/models.py:561
msgid "Next available serial number is"
msgstr ""

#: part/models.py:566
msgid "Most recent serial number is"
msgstr ""

#: part/models.py:645
msgid "Duplicate IPN not allowed in part settings"
msgstr ""

#: part/models.py:670 part/templates/part/detail.html:22
msgid "Part name"
msgstr ""

#: part/models.py:677
msgid "Is Template"
msgstr ""

#: part/models.py:678
msgid "Is this part a template part?"
msgstr ""

#: part/models.py:689
msgid "Is this part a variant of another part?"
msgstr ""

#: part/models.py:690 part/templates/part/detail.html:60
msgid "Variant Of"
msgstr ""

#: part/models.py:696
msgid "Part description"
msgstr ""

#: part/models.py:701 part/templates/part/category.html:73
#: part/templates/part/detail.html:67
msgid "Keywords"
msgstr ""

#: part/models.py:702
msgid "Part keywords to improve visibility in search results"
msgstr ""

#: part/models.py:709 part/models.py:2236 part/templates/part/detail.html:73
#: part/templates/part/set_category.html:15 templates/js/part.js:452
msgid "Category"
msgstr ""

#: part/models.py:710
msgid "Part category"
msgstr ""

#: part/models.py:715 part/templates/part/detail.html:28
#: part/templates/part/part_base.html:87 templates/js/part.js:169
#: templates/js/part.js:296
msgid "IPN"
msgstr ""

#: part/models.py:716
msgid "Internal Part Number"
msgstr ""

#: part/models.py:722
msgid "Part revision or version number"
msgstr ""

#: part/models.py:723 part/templates/part/detail.html:35 report/models.py:199
#: templates/js/part.js:173
msgid "Revision"
msgstr ""

#: part/models.py:745
msgid "Where is this item normally stored?"
msgstr ""

#: part/models.py:792 part/templates/part/detail.html:97
msgid "Default Supplier"
msgstr ""

#: part/models.py:793
msgid "Default supplier part"
msgstr ""

#: part/models.py:800
msgid "Default Expiry"
msgstr ""

#: part/models.py:801
msgid "Expiry time (in days) for stock items of this part"
msgstr ""

#: part/models.py:806 part/templates/part/detail.html:113
msgid "Minimum Stock"
msgstr ""

#: part/models.py:807
msgid "Minimum allowed stock level"
msgstr ""

#: part/models.py:814
msgid "Stock keeping units for this part"
msgstr ""

#: part/models.py:820
msgid "Can this part be built from other parts?"
msgstr ""

#: part/models.py:826
msgid "Can this part be used to build other parts?"
msgstr ""

#: part/models.py:832
msgid "Does this part have tracking for unique items?"
msgstr ""

#: part/models.py:837
msgid "Can this part be purchased from external suppliers?"
msgstr ""

#: part/models.py:842
msgid "Can this part be sold to customers?"
msgstr ""

#: part/models.py:846 part/templates/part/detail.html:227
#: templates/js/table_filters.js:21 templates/js/table_filters.js:65
#: templates/js/table_filters.js:241 templates/js/table_filters.js:310
msgid "Active"
msgstr ""

#: part/models.py:847
msgid "Is this part active?"
msgstr ""

#: part/models.py:852
msgid "Is this a virtual part, such as a software product or license?"
msgstr ""

#: part/models.py:857
msgid "Part notes - supports Markdown formatting"
msgstr ""

#: part/models.py:860
msgid "BOM checksum"
msgstr ""

#: part/models.py:860
msgid "Stored BOM checksum"
msgstr ""

#: part/models.py:863
msgid "BOM checked by"
msgstr ""

#: part/models.py:865
msgid "BOM checked date"
msgstr ""

#: part/models.py:869
msgid "Creation User"
msgstr ""

#: part/models.py:1608
msgid "Sell multiple"
msgstr ""

#: part/models.py:2063
msgid "Test templates can only be created for trackable parts"
msgstr ""

#: part/models.py:2080
msgid "Test with this name already exists for this part"
msgstr ""

#: part/models.py:2100 templates/js/part.js:717 templates/js/stock.js:117
msgid "Test Name"
msgstr ""

#: part/models.py:2101
msgid "Enter a name for the test"
msgstr ""

#: part/models.py:2106
msgid "Test Description"
msgstr ""

#: part/models.py:2107
msgid "Enter description for this test"
msgstr ""

#: part/models.py:2112 templates/js/part.js:726
#: templates/js/table_filters.js:227
msgid "Required"
msgstr ""

#: part/models.py:2113
msgid "Is this test required to pass?"
msgstr ""

#: part/models.py:2118 templates/js/part.js:734
msgid "Requires Value"
msgstr ""

#: part/models.py:2119
msgid "Does this test require a value when adding a test result?"
msgstr ""

#: part/models.py:2124 templates/js/part.js:741
msgid "Requires Attachment"
msgstr ""

#: part/models.py:2125
msgid "Does this test require a file attachment when adding a test result?"
msgstr ""

#: part/models.py:2158
msgid "Parameter template name must be unique"
msgstr ""

#: part/models.py:2163
msgid "Parameter Name"
msgstr ""

#: part/models.py:2165
msgid "Parameter Units"
msgstr ""

#: part/models.py:2193 part/models.py:2242 part/models.py:2243
#: templates/InvenTree/settings/category.html:62
msgid "Parameter Template"
msgstr ""

#: part/models.py:2195
msgid "Data"
msgstr ""

#: part/models.py:2195
msgid "Parameter Value"
msgstr ""

#: part/models.py:2247 templates/InvenTree/settings/category.html:67
msgid "Default Value"
msgstr ""

#: part/models.py:2248
msgid "Default Parameter Value"
msgstr ""

#: part/models.py:2278
msgid "Select parent part"
msgstr ""

#: part/models.py:2287
msgid "Select part to be used in BOM"
msgstr ""

#: part/models.py:2293
msgid "BOM quantity for this BOM item"
msgstr ""

#: part/models.py:2295 templates/js/bom.js:216 templates/js/bom.js:285
msgid "Optional"
msgstr ""

#: part/models.py:2295
msgid "This BOM item is optional"
msgstr ""

#: part/models.py:2298
msgid "Overage"
msgstr ""

#: part/models.py:2299
msgid "Estimated build wastage quantity (absolute or percentage)"
msgstr ""

#: part/models.py:2302
msgid "BOM item reference"
msgstr ""

#: part/models.py:2305
msgid "BOM item notes"
msgstr ""

#: part/models.py:2307
msgid "Checksum"
msgstr ""

#: part/models.py:2307
msgid "BOM line checksum"
msgstr ""

#: part/models.py:2311 templates/js/bom.js:302 templates/js/bom.js:309
#: templates/js/table_filters.js:51
msgid "Inherited"
msgstr ""

#: part/models.py:2312
msgid "This BOM item is inherited by BOMs for variant parts"
msgstr ""

#: part/models.py:2317 templates/js/bom.js:294
msgid "Allow Variants"
msgstr ""

#: part/models.py:2318
msgid "Stock items for variant parts can be used for this BOM item"
msgstr ""

#: part/models.py:2394 part/views.py:1692 part/views.py:1744
#: stock/models.py:294
msgid "Quantity must be integer value for trackable parts"
msgstr ""

#: part/models.py:2403 part/models.py:2405
msgid "Sub part must be specified"
msgstr ""

#: part/models.py:2408
msgid "BOM Item"
msgstr ""

#: part/models.py:2527
msgid "Part 1"
msgstr ""

#: part/models.py:2531
msgid "Part 2"
msgstr ""

#: part/models.py:2531
msgid "Select Related Part"
msgstr ""

#: part/models.py:2563
msgid "Error creating relationship: check that the part is not related to itself and that the relationship is unique"
msgstr ""

#: part/templates/part/allocation.html:11
msgid "Build Order Allocations"
msgstr ""

#: part/templates/part/allocation.html:24
msgid "Sales  Order Allocations"
msgstr ""

#: part/templates/part/attachments.html:10
msgid "Part Attachments"
msgstr ""

#: part/templates/part/bom-delete.html:6
msgid "Are you sure you want to delete this BOM item?"
msgstr ""

#: part/templates/part/bom-delete.html:8
msgid "Deleting this entry will remove the BOM row from the following part"
msgstr ""

#: part/templates/part/bom.html:10 part/templates/part/navbar.html:50
#: part/templates/part/navbar.html:53
msgid "Bill of Materials"
msgstr ""

#: part/templates/part/bom.html:19
#, python-format
msgid "The BOM for <i>%(part)s</i> has changed, and must be validated.<br>"
msgstr ""

#: part/templates/part/bom.html:21
#, python-format
msgid "The BOM for <i>%(part)s</i> was last checked by %(checker)s on %(check_date)s"
msgstr ""

#: part/templates/part/bom.html:25
#, python-format
msgid "The BOM for <i>%(part)s</i> has not been validated."
msgstr ""

#: part/templates/part/bom.html:32
msgid "Remove selected BOM items"
msgstr ""

#: part/templates/part/bom.html:35
msgid "Import BOM data"
msgstr ""

#: part/templates/part/bom.html:39
msgid "Copy BOM from parent part"
msgstr ""

#: part/templates/part/bom.html:43
msgid "New BOM Item"
msgstr ""

#: part/templates/part/bom.html:46
msgid "Finish Editing"
msgstr ""

#: part/templates/part/bom.html:51
msgid "Edit BOM"
msgstr ""

#: part/templates/part/bom.html:55
msgid "Validate Bill of Materials"
msgstr ""

#: part/templates/part/bom.html:61 part/views.py:1987
msgid "Export Bill of Materials"
msgstr ""

#: part/templates/part/bom.html:64
msgid "Print BOM Report"
msgstr ""

#: part/templates/part/bom.html:109
msgid "Delete selected BOM items?"
msgstr ""

#: part/templates/part/bom.html:110
msgid "All selected BOM items will be deleted"
msgstr ""

#: part/templates/part/bom.html:160 part/views.py:585
#: templates/js/stock.js:1313
msgid "Create New Part"
msgstr ""

#: part/templates/part/bom_duplicate.html:13
msgid "This part already has a Bill of Materials"
msgstr ""

#: part/templates/part/bom_upload/select_fields.html:11
#: part/templates/part/bom_upload/select_parts.html:11
#: part/templates/part/bom_upload/upload_file.html:11
msgid "Upload Bill of Materials"
msgstr ""

#: part/templates/part/bom_upload/select_fields.html:16
msgid "Step 2 - Select Fields"
msgstr ""

#: part/templates/part/bom_upload/select_fields.html:68
msgid "Duplicate column selection"
msgstr ""

#: part/templates/part/bom_upload/select_parts.html:16
msgid "Step 3 - Select Parts"
msgstr ""

#: part/templates/part/bom_upload/select_parts.html:27
msgid "Submit BOM"
msgstr ""

#: part/templates/part/bom_upload/select_parts.html:40
#: part/templates/part/bom_upload/select_parts.html:69
msgid "Select Part"
msgstr ""

#: part/templates/part/bom_upload/select_parts.html:65
#: part/templates/part/category.html:117
msgid "Create new part"
msgstr ""

#: part/templates/part/bom_upload/upload_file.html:16
msgid "Step 1 - Select BOM File"
msgstr ""

#: part/templates/part/bom_upload/upload_file.html:19
msgid "Requirements for BOM upload"
msgstr ""

#: part/templates/part/bom_upload/upload_file.html:21
msgid "The BOM file must contain the required named columns as provided in the "
msgstr ""

#: part/templates/part/bom_upload/upload_file.html:21
msgid "BOM Upload Template"
msgstr ""

#: part/templates/part/bom_upload/upload_file.html:22
msgid "Each part must already exist in the database"
msgstr ""

#: part/templates/part/bom_validate.html:6
#, python-format
msgid "Confirm that the Bill of Materials (BOM) is valid for:<br><i>%(part)s</i>"
msgstr ""

#: part/templates/part/bom_validate.html:9
msgid "This will validate each line in the BOM."
msgstr ""

#: part/templates/part/build.html:10
msgid "Part Builds"
msgstr ""

#: part/templates/part/build.html:18
msgid "Start New Build"
msgstr ""

#: part/templates/part/category.html:24
msgid "All parts"
msgstr ""

#: part/templates/part/category.html:29 part/views.py:2397
msgid "Create new part category"
msgstr ""

#: part/templates/part/category.html:35
msgid "Edit part category"
msgstr ""

#: part/templates/part/category.html:40
msgid "Delete part category"
msgstr ""

#: part/templates/part/category.html:50 part/templates/part/category.html:89
msgid "Category Details"
msgstr ""

#: part/templates/part/category.html:55
msgid "Category Path"
msgstr ""

#: part/templates/part/category.html:60
msgid "Category Description"
msgstr ""

#: part/templates/part/category.html:79
#: part/templates/part/category_navbar.html:11
#: part/templates/part/category_navbar.html:18
#: part/templates/part/subcategory.html:16
msgid "Subcategories"
msgstr ""

#: part/templates/part/category.html:84
msgid "Parts (Including subcategories)"
msgstr ""

#: part/templates/part/category.html:113
msgid "Export Part Data"
msgstr ""

#: part/templates/part/category.html:125
msgid "Set category"
msgstr ""

#: part/templates/part/category.html:125
msgid "Set Category"
msgstr ""

#: part/templates/part/category.html:128
msgid "Export Data"
msgstr ""

#: part/templates/part/category.html:132
msgid "View list display"
msgstr ""

#: part/templates/part/category.html:135
msgid "View grid display"
msgstr ""

#: part/templates/part/category.html:209
#: stock/templates/stock/location.html:192 templates/js/stock.js:737
msgid "Create new location"
msgstr ""

#: part/templates/part/category.html:214 part/templates/part/category.html:244
msgid "New Category"
msgstr ""

#: part/templates/part/category.html:215
msgid "Create new category"
msgstr ""

#: part/templates/part/category.html:245
msgid "Create new Part Category"
msgstr ""

#: part/templates/part/category.html:251 stock/views.py:1391
msgid "Create new Stock Location"
msgstr ""

#: part/templates/part/category_delete.html:5
msgid "Are you sure you want to delete category"
msgstr ""

#: part/templates/part/category_delete.html:8
#, python-format
msgid "This category contains %(count)s child categories"
msgstr ""

#: part/templates/part/category_delete.html:9
msgid "If this category is deleted, these child categories will be moved to the"
msgstr ""

#: part/templates/part/category_delete.html:11
msgid "category"
msgstr ""

#: part/templates/part/category_delete.html:13
msgid "top level Parts category"
msgstr ""

#: part/templates/part/category_delete.html:25
#, python-format
msgid "This category contains %(count)s parts"
msgstr ""

#: part/templates/part/category_delete.html:27
#, python-format
msgid "If this category is deleted, these parts will be moved to the parent category %(path)s"
msgstr ""

#: part/templates/part/category_delete.html:29
msgid "If this category is deleted, these parts will be moved to the top-level category Teile"
msgstr ""

#: part/templates/part/category_parametric.html:10
#: part/templates/part/navbar.html:21 part/templates/part/params.html:10
msgid "Part Parameters"
msgstr ""

#: part/templates/part/copy_part.html:9 part/views.py:461
msgid "Duplicate Part"
msgstr ""

#: part/templates/part/copy_part.html:10
#, python-format
msgid "Make a copy of part '%(full_name)s'."
msgstr ""

#: part/templates/part/copy_part.html:14
#: part/templates/part/create_part.html:11
msgid "Possible Matching Parts"
msgstr ""

#: part/templates/part/copy_part.html:15
#: part/templates/part/create_part.html:12
msgid "The new part may be a duplicate of these existing parts"
msgstr ""

#: part/templates/part/create_part.html:17
#, python-format
msgid "%(full_name)s - <i>%(desc)s</i> (%(match_per)s%% match)"
msgstr ""

#: part/templates/part/detail.html:11 part/templates/part/navbar.html:13
msgid "Part Details"
msgstr ""

#: part/templates/part/detail.html:42 part/templates/part/part_base.html:188
msgid "Latest Serial Number"
msgstr ""

#: part/templates/part/detail.html:47
msgid "No serial numbers recorded"
msgstr ""

#: part/templates/part/detail.html:120
msgid "Stock Expiry Time"
msgstr ""

#: part/templates/part/detail.html:139
msgid "Responsible User"
msgstr ""

#: part/templates/part/detail.html:153
msgid "Part is virtual (not a physical part)"
msgstr ""

#: part/templates/part/detail.html:155
msgid "Part is not a virtual part"
msgstr ""

#: part/templates/part/detail.html:163
msgid "Part is a template part (variants can be made from this part)"
msgstr ""

#: part/templates/part/detail.html:165
msgid "Part is not a template part"
msgstr ""

#: part/templates/part/detail.html:173
msgid "Part can be assembled from other parts"
msgstr ""

#: part/templates/part/detail.html:175
msgid "Part cannot be assembled from other parts"
msgstr ""

#: part/templates/part/detail.html:183
msgid "Part can be used in assemblies"
msgstr ""

#: part/templates/part/detail.html:185
msgid "Part cannot be used in assemblies"
msgstr ""

#: part/templates/part/detail.html:193
msgid "Part stock is tracked by serial number"
msgstr ""

#: part/templates/part/detail.html:195
msgid "Part stock is not tracked by serial number"
msgstr ""

#: part/templates/part/detail.html:203 part/templates/part/detail.html:205
msgid "Part can be purchased from external suppliers"
msgstr ""

#: part/templates/part/detail.html:213
msgid "Part can be sold to customers"
msgstr ""

#: part/templates/part/detail.html:215
msgid "Part cannot be sold to customers"
msgstr ""

#: part/templates/part/detail.html:230
msgid "Part is active"
msgstr ""

#: part/templates/part/detail.html:232
msgid "Part is not active"
msgstr ""

#: part/templates/part/internal_prices.html:11
#: part/templates/part/navbar.html:100
msgid "Internal Price Information"
msgstr ""

#: part/templates/part/internal_prices.html:19 part/views.py:2822
msgid "Add Internal Price Break"
msgstr ""

#: part/templates/part/internal_prices.html:28 templates/403.html:5
#: templates/403.html:11
msgid "Permission Denied"
msgstr ""

#: part/templates/part/internal_prices.html:31 templates/403.html:14
msgid "You do not have permission to view this page."
msgstr ""

#: part/templates/part/internal_prices.html:59
msgid "No internal price break information found"
msgstr ""

#: part/templates/part/internal_prices.html:110
msgid "Edit internal price break"
msgstr ""

#: part/templates/part/internal_prices.html:111
msgid "Delete internal price break"
msgstr ""

#: part/templates/part/manufacturer.html:11
msgid "Part Manufacturers"
msgstr ""

#: part/templates/part/manufacturer.html:24
msgid "Delete manufacturer parts"
msgstr ""

#: part/templates/part/manufacturer.html:53
#: part/templates/part/supplier.html:57
msgid "Create new manufacturer"
msgstr ""

#: part/templates/part/navbar.html:28 part/templates/part/variants.html:11
msgid "Part Variants"
msgstr ""

#: part/templates/part/navbar.html:31
msgid "Variants"
msgstr ""

#: part/templates/part/navbar.html:42
msgid "Allocated Stock"
msgstr ""

#: part/templates/part/navbar.html:45
msgid "Allocations"
msgstr ""

#: part/templates/part/navbar.html:66 part/templates/part/navbar.html:69
msgid "Used In"
msgstr ""

#: part/templates/part/navbar.html:74 part/templates/part/order_prices.html:12
msgid "Order Price Information"
msgstr ""

#: part/templates/part/navbar.html:77
msgid "Order Price"
msgstr ""

#: part/templates/part/navbar.html:103 part/templates/part/order_prices.html:93
#: part/templates/part/part_pricing.html:82
msgid "Internal Price"
msgstr ""

#: part/templates/part/navbar.html:106
msgid "Sales Price Information"
msgstr ""

#: part/templates/part/navbar.html:120 part/templates/part/part_tests.html:10
msgid "Part Test Templates"
msgstr ""

#: part/templates/part/navbar.html:123 stock/templates/stock/item_base.html:414
msgid "Tests"
msgstr ""

#: part/templates/part/navbar.html:127 part/templates/part/navbar.html:130
#: part/templates/part/related.html:10
msgid "Related Parts"
msgstr ""

#: part/templates/part/navbar.html:139 part/templates/part/notes.html:12
msgid "Part Notes"
msgstr ""

#: part/templates/part/order_prices.html:24
#: part/templates/part/part_base.html:282
msgid "Calculate"
msgstr ""

#: part/templates/part/order_prices.html:31
msgid "Pricing ranges"
msgstr ""

#: part/templates/part/order_prices.html:36
#: part/templates/part/part_pricing.html:22
msgid "Supplier Pricing"
msgstr ""

#: part/templates/part/order_prices.html:37
#: part/templates/part/order_prices.html:62
#: part/templates/part/order_prices.html:94
#: part/templates/part/order_prices.html:108
#: part/templates/part/part_pricing.html:26
#: part/templates/part/part_pricing.html:52
#: part/templates/part/part_pricing.html:85
#: part/templates/part/part_pricing.html:100
msgid "Unit Cost"
msgstr ""

#: part/templates/part/order_prices.html:44
#: part/templates/part/order_prices.html:69
#: part/templates/part/order_prices.html:99
#: part/templates/part/order_prices.html:113
#: part/templates/part/part_pricing.html:32
#: part/templates/part/part_pricing.html:58
#: part/templates/part/part_pricing.html:89
#: part/templates/part/part_pricing.html:104
msgid "Total Cost"
msgstr ""

#: part/templates/part/order_prices.html:52
#: part/templates/part/part_pricing.html:40
msgid "No supplier pricing available"
msgstr ""

#: part/templates/part/order_prices.html:61
#: part/templates/part/order_prices.html:128
#: part/templates/part/part_pricing.html:48
msgid "BOM Pricing"
msgstr ""

#: part/templates/part/order_prices.html:77
#: part/templates/part/part_pricing.html:66
msgid "Note: BOM pricing is incomplete for this part"
msgstr ""

#: part/templates/part/order_prices.html:84
#: part/templates/part/part_pricing.html:73
msgid "No BOM pricing available"
msgstr ""

#: part/templates/part/order_prices.html:122
#: part/templates/part/part_pricing.html:113
msgid "No pricing information is available for this part."
msgstr ""

#: part/templates/part/order_prices.html:138
msgid "Stock Pricing"
msgstr ""

#: part/templates/part/order_prices.html:146
msgid "No stock pricing history is available for this part."
msgstr ""

#: part/templates/part/order_prices.html:165
#, python-format
msgid "Single Price - %(currency)s"
msgstr ""

#: part/templates/part/order_prices.html:177
#, python-format
msgid "Single Price Difference - %(currency)s"
msgstr ""

#: part/templates/part/order_prices.html:189
#, python-format
msgid "Part Single Price - %(currency)s"
msgstr ""

#: part/templates/part/params.html:17
msgid "Add new parameter"
msgstr ""

#: part/templates/part/params.html:41 templates/InvenTree/settings/user.html:19
msgid "Edit"
msgstr ""

#: part/templates/part/params.html:68
msgid "New Template"
msgstr ""

#: part/templates/part/params.html:69
msgid "Create New Parameter Template"
msgstr ""

#: part/templates/part/part_app_base.html:12
msgid "Part List"
msgstr ""

#: part/templates/part/part_base.html:26 templates/js/company.js:156
#: templates/js/company.js:355 templates/js/part.js:84 templates/js/part.js:161
msgid "Inactive"
msgstr ""

#: part/templates/part/part_base.html:33
msgid "Star this part"
msgstr ""

#: part/templates/part/part_base.html:40
#: stock/templates/stock/item_base.html:75
#: stock/templates/stock/location.html:51
msgid "Barcode actions"
msgstr ""

#: part/templates/part/part_base.html:42
#: stock/templates/stock/item_base.html:77
#: stock/templates/stock/location.html:53 templates/qr_button.html:1
msgid "Show QR Code"
msgstr ""

#: part/templates/part/part_base.html:43
#: stock/templates/stock/item_base.html:93
#: stock/templates/stock/location.html:54
msgid "Print Label"
msgstr ""

#: part/templates/part/part_base.html:48
msgid "Show pricing information"
msgstr ""

#: part/templates/part/part_base.html:52
msgid "Count part stock"
msgstr ""

#: part/templates/part/part_base.html:67
msgid "Part actions"
msgstr ""

#: part/templates/part/part_base.html:70
msgid "Duplicate part"
msgstr ""

#: part/templates/part/part_base.html:73
msgid "Edit part"
msgstr ""

#: part/templates/part/part_base.html:76
msgid "Delete part"
msgstr ""

#: part/templates/part/part_base.html:107
msgid "This is a virtual part"
msgstr ""

#: part/templates/part/part_base.html:113
#, python-format
msgid "This part is a variant of %(link)s"
msgstr ""

#: part/templates/part/part_base.html:130 templates/js/table_filters.js:161
msgid "In Stock"
msgstr ""

#: part/templates/part/part_base.html:143 templates/InvenTree/index.html:131
msgid "Required for Build Orders"
msgstr ""

#: part/templates/part/part_base.html:150
msgid "Required for Sales Orders"
msgstr ""

#: part/templates/part/part_base.html:157
msgid "Allocated to Orders"
msgstr ""

#: part/templates/part/part_base.html:172 templates/js/bom.js:323
msgid "Can Build"
msgstr ""

#: part/templates/part/part_base.html:178 templates/js/part.js:312
#: templates/js/part.js:485
msgid "Building"
msgstr ""

#: part/templates/part/part_tests.html:17
msgid "Add Test Template"
msgstr ""

#: part/templates/part/part_thumb.html:20
msgid "Select from existing images"
msgstr ""

#: part/templates/part/partial_delete.html:7
#, python-format
msgid "Are you sure you want to delete part '<b>%(full_name)s</b>'?"
msgstr ""

#: part/templates/part/partial_delete.html:12
#, python-format
msgid "This part is used in BOMs for %(count)s other parts. If you delete this part, the BOMs for the following parts will be updated"
msgstr ""

#: part/templates/part/partial_delete.html:22
#, python-format
msgid "There are %(count)s stock entries defined for this part. If you delete this part, the following stock entries will also be deleted:"
msgstr ""

#: part/templates/part/partial_delete.html:33
#, python-format
msgid "There are %(count)s manufacturers defined for this part. If you delete this part, the following manufacturer parts will also be deleted:"
msgstr ""

#: part/templates/part/partial_delete.html:44
#, python-format
msgid "There are %(count)s suppliers defined for this part. If you delete this part, the following supplier parts will also be deleted:"
msgstr ""

#: part/templates/part/partial_delete.html:55
#, python-format
msgid "There are %(count)s unique parts tracked for '%(full_name)s'. Deleting this part will permanently remove this tracking information."
msgstr ""

#: part/templates/part/related.html:18
msgid "Add Related"
msgstr ""

#: part/templates/part/sale_prices.html:10
msgid "Sell Price Information"
msgstr ""

#: part/templates/part/sales_orders.html:18
msgid "New sales order"
msgstr ""

#: part/templates/part/sales_orders.html:18
msgid "New Order"
msgstr ""

#: part/templates/part/set_category.html:9
msgid "Set category for the following parts"
msgstr ""

#: part/templates/part/stock.html:10
msgid "Part Stock"
msgstr ""

#: part/templates/part/stock.html:16
#, python-format
msgid "Showing stock for all variants of <i>%(full_name)s</i>"
msgstr ""

#: part/templates/part/stock_count.html:7 templates/js/bom.js:239
#: templates/js/part.js:302 templates/js/part.js:489
msgid "No Stock"
msgstr ""

#: part/templates/part/stock_count.html:9 templates/InvenTree/index.html:130
msgid "Low Stock"
msgstr ""

#: part/templates/part/supplier.html:10
msgid "Part Suppliers"
msgstr ""

#: part/templates/part/track.html:10
msgid "Part Tracking"
msgstr ""

#: part/templates/part/used_in.html:9
msgid "Assemblies"
msgstr ""

#: part/templates/part/variant_part.html:9
msgid "Create new part variant"
msgstr ""

#: part/templates/part/variant_part.html:10
#, python-format
msgid "Create a new variant of template <i>'%(full_name)s'</i>."
msgstr ""

#: part/templates/part/variants.html:19
msgid "Create new variant"
msgstr ""

#: part/templates/part/variants.html:20
msgid "New Variant"
msgstr ""

#: part/templatetags/inventree_extras.py:99
msgid "Unknown database"
msgstr ""

#: part/views.py:90
msgid "Add Related Part"
msgstr ""

#: part/views.py:145
msgid "Delete Related Part"
msgstr ""

#: part/views.py:159
msgid "Add part attachment"
msgstr ""

#: part/views.py:212 templates/attachment_table.html:32
msgid "Edit attachment"
msgstr ""

#: part/views.py:216
msgid "Part attachment updated"
msgstr ""

#: part/views.py:231
msgid "Delete Part Attachment"
msgstr ""

#: part/views.py:239
msgid "Deleted part attachment"
msgstr ""

#: part/views.py:248
msgid "Create Test Template"
msgstr ""

#: part/views.py:275
msgid "Edit Test Template"
msgstr ""

#: part/views.py:289
msgid "Delete Test Template"
msgstr ""

#: part/views.py:296
msgid "Set Part Category"
msgstr ""

#: part/views.py:346
#, python-brace-format
msgid "Set category for {n} parts"
msgstr ""

#: part/views.py:381
msgid "Create Variant"
msgstr ""

#: part/views.py:466
msgid "Copied part"
msgstr ""

#: part/views.py:520 part/views.py:658
msgid "Possible matches exist - confirm creation of new part"
msgstr ""

#: part/views.py:590
msgid "Created new part"
msgstr ""

#: part/views.py:925
msgid "Part QR Code"
msgstr ""

#: part/views.py:1027
msgid "Upload Part Image"
msgstr ""

#: part/views.py:1033 part/views.py:1068
msgid "Updated part image"
msgstr ""

#: part/views.py:1042
msgid "Select Part Image"
msgstr ""

#: part/views.py:1071
msgid "Part image not found"
msgstr ""

#: part/views.py:1082
msgid "Edit Part Properties"
msgstr ""

#: part/views.py:1117
msgid "Duplicate BOM"
msgstr ""

#: part/views.py:1147
msgid "Confirm duplication of BOM from parent"
msgstr ""

#: part/views.py:1168
msgid "Validate BOM"
msgstr ""

#: part/views.py:1189
msgid "Confirm that the BOM is valid"
msgstr ""

#: part/views.py:1200
msgid "Validated Bill of Materials"
msgstr ""

#: part/views.py:1334
msgid "No BOM file provided"
msgstr ""

#: part/views.py:1695
msgid "Enter a valid quantity"
msgstr ""

#: part/views.py:1720 part/views.py:1723
msgid "Select valid part"
msgstr ""

#: part/views.py:1729
msgid "Duplicate part selected"
msgstr ""

#: part/views.py:1767
msgid "Select a part"
msgstr ""

#: part/views.py:1773
msgid "Selected part creates a circular BOM"
msgstr ""

#: part/views.py:1777
msgid "Specify quantity"
msgstr ""

#: part/views.py:2039
msgid "Confirm Part Deletion"
msgstr ""

#: part/views.py:2046
msgid "Part was deleted"
msgstr ""

#: part/views.py:2055
msgid "Part Pricing"
msgstr ""

#: part/views.py:2196
msgid "Create Part Parameter Template"
msgstr ""

#: part/views.py:2206
msgid "Edit Part Parameter Template"
msgstr ""

#: part/views.py:2213
msgid "Delete Part Parameter Template"
msgstr ""

#: part/views.py:2221
msgid "Create Part Parameter"
msgstr ""

#: part/views.py:2271
msgid "Edit Part Parameter"
msgstr ""

#: part/views.py:2285
msgid "Delete Part Parameter"
msgstr ""

#: part/views.py:2345
msgid "Edit Part Category"
msgstr ""

#: part/views.py:2383
msgid "Delete Part Category"
msgstr ""

#: part/views.py:2389
msgid "Part category was deleted"
msgstr ""

#: part/views.py:2441
msgid "Create Category Parameter Template"
msgstr ""

#: part/views.py:2542
msgid "Edit Category Parameter Template"
msgstr ""

#: part/views.py:2598
msgid "Delete Category Parameter Template"
msgstr ""

#: part/views.py:2617
msgid "Create BOM Item"
msgstr ""

#: part/views.py:2687
msgid "Edit BOM item"
msgstr ""

#: part/views.py:2743
msgid "Confim BOM item deletion"
msgstr ""

#: part/views.py:2831
msgid "Edit Internal Price Break"
msgstr ""

#: part/views.py:2839
msgid "Delete Internal Price Break"
msgstr ""

#: report/models.py:181
msgid "Template name"
msgstr ""

#: report/models.py:187
msgid "Report template file"
msgstr ""

#: report/models.py:194
msgid "Report template description"
msgstr ""

#: report/models.py:200
msgid "Report revision number (auto-increments)"
msgstr ""

#: report/models.py:291
msgid "Pattern for generating report filenames"
msgstr ""

#: report/models.py:298
msgid "Report template is enabled"
msgstr ""

#: report/models.py:318
msgid "StockItem query filters (comma-separated list of key=value pairs)"
msgstr ""

#: report/models.py:326
msgid "Include Installed Tests"
msgstr ""

#: report/models.py:327
msgid "Include test results for stock items installed inside assembled item"
msgstr ""

#: report/models.py:371
msgid "Build Filters"
msgstr ""

#: report/models.py:372
msgid "Build query filters (comma-separated list of key=value pairs"
msgstr ""

#: report/models.py:410
msgid "Part Filters"
msgstr ""

#: report/models.py:411
msgid "Part query filters (comma-separated list of key=value pairs"
msgstr ""

#: report/models.py:441
msgid "Purchase order query filters"
msgstr ""

#: report/models.py:475
msgid "Sales order query filters"
msgstr ""

#: report/models.py:525
msgid "Snippet"
msgstr ""

#: report/models.py:526
msgid "Report snippet file"
msgstr ""

#: report/models.py:530
msgid "Snippet file description"
msgstr ""

#: report/models.py:565
msgid "Asset"
msgstr ""

#: report/models.py:566
msgid "Report asset file"
msgstr ""

#: report/models.py:569
msgid "Asset file description"
msgstr ""

#: report/templates/report/inventree_build_order_base.html:147
msgid "Required For"
msgstr ""

#: report/templates/report/inventree_po_report.html:85
#: report/templates/report/inventree_so_report.html:85
msgid "Line Items"
msgstr ""

#: report/templates/report/inventree_test_report_base.html:21
msgid "Stock Item Test Report"
msgstr ""

#: report/templates/report/inventree_test_report_base.html:83
msgid "Test Results"
msgstr ""

#: report/templates/report/inventree_test_report_base.html:88
#: stock/models.py:1744
msgid "Test"
msgstr ""

#: report/templates/report/inventree_test_report_base.html:89
#: stock/models.py:1750
msgid "Result"
msgstr ""

#: report/templates/report/inventree_test_report_base.html:92
#: templates/js/order.js:195 templates/js/stock.js:1012
msgid "Date"
msgstr ""

#: report/templates/report/inventree_test_report_base.html:103
msgid "Pass"
msgstr ""

#: report/templates/report/inventree_test_report_base.html:105
msgid "Fail"
msgstr ""

#: stock/api.py:212
#, python-brace-format
msgid "Updated stock for {n} items"
msgstr ""

#: stock/api.py:281
#, python-brace-format
msgid "Moved {n} parts to {loc}"
msgstr ""

#: stock/forms.py:114 stock/forms.py:418 stock/models.py:509
#: stock/templates/stock/item_base.html:381 templates/js/stock.js:658
msgid "Expiry Date"
msgstr ""

#: stock/forms.py:115 stock/forms.py:419
msgid "Expiration date for this stock item"
msgstr ""

#: stock/forms.py:118
msgid "Enter unique serial numbers (or leave blank)"
msgstr ""

#: stock/forms.py:169
msgid "Destination for serialized stock (by default, will remain in current location)"
msgstr ""

#: stock/forms.py:171
msgid "Serial numbers"
msgstr ""

#: stock/forms.py:171
msgid "Unique serial numbers (must match quantity)"
msgstr ""

#: stock/forms.py:173 stock/forms.py:349
msgid "Add transaction note (optional)"
msgstr ""

#: stock/forms.py:203 stock/forms.py:259
msgid "Select test report template"
msgstr ""

#: stock/forms.py:267 templates/js/table_filters.js:75
#: templates/js/table_filters.js:138
msgid "Include sublocations"
msgstr ""

#: stock/forms.py:267
msgid "Include stock items in sub locations"
msgstr ""

#: stock/forms.py:302
msgid "Stock item to install"
msgstr ""

#: stock/forms.py:309
msgid "Stock quantity to assign"
msgstr ""

#: stock/forms.py:337
msgid "Must not exceed available quantity"
msgstr ""

#: stock/forms.py:347
msgid "Destination location for uninstalled items"
msgstr ""

#: stock/forms.py:351
msgid "Confirm uninstall"
msgstr ""

#: stock/forms.py:351
msgid "Confirm removal of installed stock items"
msgstr ""

#: stock/forms.py:375
msgid "Destination stock location"
msgstr ""

#: stock/forms.py:377
msgid "Add note (required)"
msgstr ""

#: stock/forms.py:381 stock/views.py:852 stock/views.py:1051
msgid "Confirm stock adjustment"
msgstr ""

#: stock/forms.py:381
msgid "Confirm movement of stock items"
msgstr ""

#: stock/forms.py:383
msgid "Set Default Location"
msgstr ""

#: stock/forms.py:383
msgid "Set the destination as the default location for selected parts"
msgstr ""

#: stock/models.py:56 stock/models.py:547
msgid "Owner"
msgstr ""

#: stock/models.py:57 stock/models.py:548
msgid "Select Owner"
msgstr ""

#: stock/models.py:275
msgid "StockItem with this serial number already exists"
msgstr ""

#: stock/models.py:311
#, python-brace-format
msgid "Part type ('{pf}') must be {pe}"
msgstr ""

#: stock/models.py:321 stock/models.py:330
msgid "Quantity must be 1 for item with a serial number"
msgstr ""

#: stock/models.py:322
msgid "Serial number cannot be set if quantity greater than 1"
msgstr ""

#: stock/models.py:344
msgid "Item cannot belong to itself"
msgstr ""

#: stock/models.py:350
msgid "Item must have a build reference if is_building=True"
msgstr ""

#: stock/models.py:357
msgid "Build reference does not point to the same part object"
msgstr ""

#: stock/models.py:399
msgid "Parent Stock Item"
msgstr ""

#: stock/models.py:408
msgid "Base part"
msgstr ""

#: stock/models.py:417
msgid "Select a matching supplier part for this stock item"
msgstr ""

#: stock/models.py:422 stock/templates/stock/stock_app_base.html:8
msgid "Stock Location"
msgstr ""

#: stock/models.py:425
msgid "Where is this stock item located?"
msgstr ""

#: stock/models.py:432
msgid "Packaging this stock item is stored in"
msgstr ""

#: stock/models.py:437 stock/templates/stock/item_base.html:270
msgid "Installed In"
msgstr ""

#: stock/models.py:440
msgid "Is this item installed in another item?"
msgstr ""

#: stock/models.py:456
msgid "Serial number for this item"
msgstr ""

#: stock/models.py:468
msgid "Batch code for this stock item"
msgstr ""

#: stock/models.py:472
msgid "Stock Quantity"
msgstr ""

#: stock/models.py:481
msgid "Source Build"
msgstr ""

#: stock/models.py:483
msgid "Build for this stock item"
msgstr ""

#: stock/models.py:494
msgid "Source Purchase Order"
msgstr ""

#: stock/models.py:497
msgid "Purchase order for this stock item"
msgstr ""

#: stock/models.py:503
msgid "Destination Sales Order"
msgstr ""

#: stock/models.py:510
msgid "Expiry date for stock item. Stock will be considered expired after this date"
msgstr ""

#: stock/models.py:523
msgid "Delete on deplete"
msgstr ""

#: stock/models.py:523
msgid "Delete this Stock Item when stock is depleted"
msgstr ""

#: stock/models.py:533 stock/templates/stock/item_notes.html:13
#: stock/templates/stock/navbar.html:54
msgid "Stock Item Notes"
msgstr ""

#: stock/models.py:543
msgid "Single unit purchase price at time of purchase"
msgstr ""

#: stock/models.py:1011
msgid "Part is not set as trackable"
msgstr ""

#: stock/models.py:1017
msgid "Quantity must be integer"
msgstr ""

#: stock/models.py:1023
#, python-brace-format
msgid "Quantity must not exceed available stock quantity ({n})"
msgstr ""

#: stock/models.py:1026
msgid "Serial numbers must be a list of integers"
msgstr ""

#: stock/models.py:1029
msgid "Quantity does not match serial numbers"
msgstr ""

#: stock/models.py:1036
#, python-brace-format
msgid "Serial numbers already exist: {exists}"
msgstr ""

#: stock/models.py:1194
msgid "StockItem cannot be moved as it is not in stock"
msgstr ""

#: stock/models.py:1668
msgid "Entry notes"
msgstr ""

#: stock/models.py:1721
msgid "Value must be provided for this test"
msgstr ""

#: stock/models.py:1727
msgid "Attachment must be uploaded for this test"
msgstr ""

#: stock/models.py:1745
msgid "Test name"
msgstr ""

#: stock/models.py:1751 templates/js/table_filters.js:217
msgid "Test result"
msgstr ""

#: stock/models.py:1757
msgid "Test output value"
msgstr ""

#: stock/models.py:1764
msgid "Test result attachment"
msgstr ""

#: stock/models.py:1770
msgid "Test notes"
msgstr ""

#: stock/templates/stock/item.html:12
msgid "Stock Tracking Information"
msgstr ""

#: stock/templates/stock/item.html:30
msgid "New Entry"
msgstr ""

#: stock/templates/stock/item_attachments.html:11
msgid "Stock Item Attachments"
msgstr ""

#: stock/templates/stock/item_base.html:33
#: stock/templates/stock/item_base.html:385 templates/js/table_filters.js:150
msgid "Expired"
msgstr ""

#: stock/templates/stock/item_base.html:43
#: stock/templates/stock/item_base.html:387 templates/js/table_filters.js:155
msgid "Stale"
msgstr ""

#: stock/templates/stock/item_base.html:80 templates/js/barcode.js:309
#: templates/js/barcode.js:314
msgid "Unlink Barcode"
msgstr ""

#: stock/templates/stock/item_base.html:82
msgid "Link Barcode"
msgstr ""

#: stock/templates/stock/item_base.html:84 templates/stock_table.html:31
msgid "Scan to Location"
msgstr ""

#: stock/templates/stock/item_base.html:91
msgid "Printing actions"
msgstr ""

#: stock/templates/stock/item_base.html:95
#: stock/templates/stock/item_tests.html:27
msgid "Test Report"
msgstr ""

#: stock/templates/stock/item_base.html:104
msgid "Stock adjustment actions"
msgstr ""

#: stock/templates/stock/item_base.html:108
#: stock/templates/stock/location.html:65 templates/stock_table.html:57
msgid "Count stock"
msgstr ""

#: stock/templates/stock/item_base.html:111 templates/stock_table.html:55
msgid "Add stock"
msgstr ""

#: stock/templates/stock/item_base.html:114 templates/stock_table.html:56
msgid "Remove stock"
msgstr ""

#: stock/templates/stock/item_base.html:117
msgid "Serialize stock"
msgstr ""

#: stock/templates/stock/item_base.html:121
msgid "Transfer stock"
msgstr ""

#: stock/templates/stock/item_base.html:124
msgid "Assign to customer"
msgstr ""

#: stock/templates/stock/item_base.html:127
msgid "Return to stock"
msgstr ""

#: stock/templates/stock/item_base.html:131
msgid "Uninstall stock item"
msgstr ""

#: stock/templates/stock/item_base.html:131
msgid "Uninstall"
msgstr ""

#: stock/templates/stock/item_base.html:140
#: stock/templates/stock/location.html:62
msgid "Stock actions"
msgstr ""

#: stock/templates/stock/item_base.html:143
msgid "Convert to variant"
msgstr ""

#: stock/templates/stock/item_base.html:146
msgid "Duplicate stock item"
msgstr ""

#: stock/templates/stock/item_base.html:148
msgid "Edit stock item"
msgstr ""

#: stock/templates/stock/item_base.html:151
msgid "Delete stock item"
msgstr ""

#: stock/templates/stock/item_base.html:171
msgid "You are not in the list of owners of this item. This stock item cannot be edited."
msgstr ""

#: stock/templates/stock/item_base.html:178
msgid "This stock item is in production and cannot be edited."
msgstr ""

#: stock/templates/stock/item_base.html:179
msgid "Edit the stock item from the build view."
msgstr ""

#: stock/templates/stock/item_base.html:192
msgid "This stock item has not passed all required tests"
msgstr ""

#: stock/templates/stock/item_base.html:200
#, python-format
msgid "This stock item is allocated to Sales Order %(link)s (Quantity: %(qty)s)"
msgstr ""

#: stock/templates/stock/item_base.html:208
#, python-format
msgid "This stock item is allocated to Build %(link)s (Quantity: %(qty)s)"
msgstr ""

#: stock/templates/stock/item_base.html:214
msgid "This stock item is serialized - it has a unique serial number and the quantity cannot be adjusted."
msgstr ""

#: stock/templates/stock/item_base.html:218
msgid "This stock item cannot be deleted as it has child items"
msgstr ""

#: stock/templates/stock/item_base.html:222
msgid "This stock item will be automatically deleted when all stock is depleted."
msgstr ""

#: stock/templates/stock/item_base.html:230
msgid "Stock Item Details"
msgstr ""

#: stock/templates/stock/item_base.html:289 templates/js/build.js:593
msgid "No location set"
msgstr ""

#: stock/templates/stock/item_base.html:296
msgid "Barcode Identifier"
msgstr ""

#: stock/templates/stock/item_base.html:338
msgid "Parent Item"
msgstr ""

#: stock/templates/stock/item_base.html:356
msgid "No manufacturer set"
msgstr ""

#: stock/templates/stock/item_base.html:385
#, python-format
msgid "This StockItem expired on %(item.expiry_date)s"
msgstr ""

#: stock/templates/stock/item_base.html:387
#, python-format
msgid "This StockItem expires on %(item.expiry_date)s"
msgstr ""

#: stock/templates/stock/item_base.html:394 templates/js/stock.js:664
msgid "Last Updated"
msgstr ""

#: stock/templates/stock/item_base.html:399
msgid "Last Stocktake"
msgstr ""

#: stock/templates/stock/item_base.html:403
msgid "No stocktake performed"
msgstr ""

#: stock/templates/stock/item_childs.html:12
msgid "Child Stock Items"
msgstr ""

#: stock/templates/stock/item_childs.html:20
msgid "This stock item does not have any child items"
msgstr ""

#: stock/templates/stock/item_delete.html:9
msgid "Are you sure you want to delete this stock item?"
msgstr ""

#: stock/templates/stock/item_delete.html:12
#, python-format
msgid "This will remove <b>%(qty)s</b> units of <b>%(full_name)s</b> from stock."
msgstr ""

#: stock/templates/stock/item_install.html:7
msgid "Install another StockItem into this item."
msgstr ""

#: stock/templates/stock/item_install.html:10
msgid "Stock items can only be installed if they meet the following criteria"
msgstr ""

#: stock/templates/stock/item_install.html:13
msgid "The StockItem links to a Part which is in the BOM for this StockItem"
msgstr ""

#: stock/templates/stock/item_install.html:14
msgid "The StockItem is currently in stock"
msgstr ""

#: stock/templates/stock/item_installed.html:11
#: stock/templates/stock/navbar.html:27
msgid "Installed Stock Items"
msgstr ""

#: stock/templates/stock/item_serialize.html:5
msgid "Create serialized items from this stock item."
msgstr ""

#: stock/templates/stock/item_serialize.html:7
msgid "Select quantity to serialize, and unique serial numbers."
msgstr ""

#: stock/templates/stock/item_tests.html:11
#: stock/templates/stock/navbar.html:19 stock/templates/stock/navbar.html:22
msgid "Test Data"
msgstr ""

#: stock/templates/stock/item_tests.html:20
msgid "Delete Test Data"
msgstr ""

#: stock/templates/stock/item_tests.html:24
msgid "Add Test Data"
msgstr ""

#: stock/templates/stock/location.html:20
msgid "You are not in the list of owners of this location. This stock location cannot be edited."
msgstr ""

#: stock/templates/stock/location.html:37
msgid "All stock items"
msgstr ""

#: stock/templates/stock/location.html:55
msgid "Check-in Items"
msgstr ""

#: stock/templates/stock/location.html:71
msgid "Location actions"
msgstr ""

#: stock/templates/stock/location.html:73
msgid "Edit location"
msgstr ""

#: stock/templates/stock/location.html:75
msgid "Delete location"
msgstr ""

#: stock/templates/stock/location.html:87
msgid "Location Details"
msgstr ""

#: stock/templates/stock/location.html:92
msgid "Location Path"
msgstr ""

#: stock/templates/stock/location.html:97
msgid "Location Description"
msgstr ""

#: stock/templates/stock/location.html:102
#: stock/templates/stock/location_navbar.html:11
#: stock/templates/stock/location_navbar.html:18
#: stock/templates/stock/sublocation.html:16
msgid "Sublocations"
msgstr ""

#: stock/templates/stock/location.html:112
msgid "Stock Details"
msgstr ""

#: stock/templates/stock/location.html:117 templates/InvenTree/search.html:279
#: templates/stats.html:97 users/models.py:41
msgid "Stock Locations"
msgstr ""

#: stock/templates/stock/location_delete.html:7
msgid "Are you sure you want to delete this stock location?"
msgstr ""

#: stock/templates/stock/navbar.html:11
msgid "Stock Item Tracking"
msgstr ""

#: stock/templates/stock/navbar.html:14
msgid "History"
msgstr ""

#: stock/templates/stock/navbar.html:30
msgid "Installed Items"
msgstr ""

#: stock/templates/stock/navbar.html:38
msgid "Child Items"
msgstr ""

#: stock/templates/stock/navbar.html:41
msgid "Children"
msgstr ""

#: stock/templates/stock/stock_adjust.html:43
msgid "Remove item"
msgstr ""

#: stock/templates/stock/stock_app_base.html:16
msgid "Loading..."
msgstr ""

#: stock/templates/stock/stock_uninstall.html:8
msgid "The following stock items will be uninstalled"
msgstr ""

#: stock/templates/stock/stockitem_convert.html:7 stock/views.py:1364
msgid "Convert Stock Item"
msgstr ""

#: stock/templates/stock/stockitem_convert.html:8
#, python-format
msgid "This stock item is current an instance of <i>%(part)s</i>"
msgstr ""

#: stock/templates/stock/stockitem_convert.html:9
msgid "It can be converted to one of the part variants listed below."
msgstr ""

#: stock/templates/stock/stockitem_convert.html:14
msgid "This action cannot be easily undone"
msgstr ""

#: stock/templates/stock/sublocation.html:23 templates/stock_table.html:37
msgid "Printing Actions"
msgstr ""

#: stock/templates/stock/sublocation.html:27 templates/stock_table.html:41
msgid "Print labels"
msgstr ""

#: stock/templates/stock/tracking_delete.html:6
msgid "Are you sure you want to delete this stock tracking entry?"
msgstr ""

#: stock/views.py:123
msgid "Edit Stock Location"
msgstr ""

#: stock/views.py:230 stock/views.py:1343 stock/views.py:1465
#: stock/views.py:1830
msgid "Owner is required (ownership control is enabled)"
msgstr ""

#: stock/views.py:245
msgid "Stock Location QR code"
msgstr ""

#: stock/views.py:265
msgid "Add Stock Item Attachment"
msgstr ""

#: stock/views.py:311
msgid "Edit Stock Item Attachment"
msgstr ""

#: stock/views.py:327
msgid "Delete Stock Item Attachment"
msgstr ""

#: stock/views.py:343
msgid "Assign to Customer"
msgstr ""

#: stock/views.py:352
msgid "Customer must be specified"
msgstr ""

#: stock/views.py:376
msgid "Return to Stock"
msgstr ""

#: stock/views.py:385
msgid "Specify a valid location"
msgstr ""

#: stock/views.py:396
msgid "Stock item returned from customer"
msgstr ""

#: stock/views.py:407
msgid "Delete All Test Data"
msgstr ""

#: stock/views.py:424
msgid "Confirm test data deletion"
msgstr ""

#: stock/views.py:444
msgid "Add Test Result"
msgstr ""

#: stock/views.py:484
msgid "Edit Test Result"
msgstr ""

#: stock/views.py:501
msgid "Delete Test Result"
msgstr ""

#: stock/views.py:509
msgid "Stock Export Options"
msgstr ""

#: stock/views.py:630
msgid "Stock Item QR Code"
msgstr ""

#: stock/views.py:656
msgid "Install Stock Item"
msgstr ""

#: stock/views.py:755
msgid "Uninstall Stock Items"
msgstr ""

#: stock/views.py:863
msgid "Uninstalled stock items"
msgstr ""

#: stock/views.py:888
msgid "Adjust Stock"
msgstr ""

#: stock/views.py:998
msgid "Move Stock Items"
msgstr ""

#: stock/views.py:998
msgid "Move"
msgstr ""

#: stock/views.py:999
msgid "Count Stock Items"
msgstr ""

#: stock/views.py:999
msgid "Count"
msgstr ""

#: stock/views.py:1000
msgid "Remove From Stock"
msgstr ""

#: stock/views.py:1000
msgid "Take"
msgstr ""

#: stock/views.py:1001
msgid "Add Stock Items"
msgstr ""

#: stock/views.py:1001 users/models.py:187
msgid "Add"
msgstr ""

#: stock/views.py:1002
msgid "Delete Stock Items"
msgstr ""

#: stock/views.py:1031
msgid "Must enter integer value"
msgstr ""

#: stock/views.py:1036
msgid "Quantity must be positive"
msgstr ""

#: stock/views.py:1043
#, python-brace-format
msgid "Quantity must not exceed {x}"
msgstr ""

#: stock/views.py:1107
msgid "No action performed"
msgstr ""

#: stock/views.py:1122
#, python-brace-format
msgid "Added stock to {n} items"
msgstr ""

#: stock/views.py:1137
#, python-brace-format
msgid "Removed stock from {n} items"
msgstr ""

#: stock/views.py:1150
#, python-brace-format
msgid "Counted stock for {n} items"
msgstr ""

#: stock/views.py:1190
msgid "No items were moved"
msgstr ""

#: stock/views.py:1193
#, python-brace-format
msgid "Moved {n} items to {dest}"
msgstr ""

#: stock/views.py:1212
#, python-brace-format
msgid "Deleted {n} stock items"
msgstr ""

#: stock/views.py:1222
msgid "Edit Stock Item Status"
msgstr ""

#: stock/views.py:1245
msgid "Edit Stock Item"
msgstr ""

#: stock/views.py:1482
msgid "Serialize Stock"
msgstr ""

#: stock/views.py:1575 templates/js/build.js:326
msgid "Create new Stock Item"
msgstr ""

#: stock/views.py:1717
msgid "Duplicate Stock Item"
msgstr ""

#: stock/views.py:1799
msgid "Quantity cannot be negative"
msgstr ""

#: stock/views.py:1899
msgid "Delete Stock Location"
msgstr ""

#: stock/views.py:1912
msgid "Delete Stock Item"
msgstr ""

#: stock/views.py:1923
msgid "Delete Stock Tracking Entry"
msgstr ""

#: stock/views.py:1930
msgid "Edit Stock Tracking Entry"
msgstr ""

#: stock/views.py:1939
msgid "Add Stock Tracking Entry"
msgstr ""

#: templates/404.html:5 templates/404.html:11
msgid "Page Not Found"
msgstr ""

#: templates/404.html:14
msgid "The requested page does not exist"
msgstr ""

#: templates/InvenTree/index.html:7
msgid "Index"
msgstr ""

#: templates/InvenTree/index.html:98
msgid "Starred Parts"
msgstr ""

#: templates/InvenTree/index.html:99
msgid "Latest Parts"
msgstr ""

#: templates/InvenTree/index.html:100
msgid "BOM Waiting Validation"
msgstr ""

#: templates/InvenTree/index.html:129
msgid "Recently Updated"
msgstr ""

#: templates/InvenTree/index.html:145
msgid "Expired Stock"
msgstr ""

#: templates/InvenTree/index.html:146
msgid "Stale Stock"
msgstr ""

#: templates/InvenTree/index.html:184
msgid "Build Orders In Progress"
msgstr ""

#: templates/InvenTree/index.html:185
msgid "Overdue Build Orders"
msgstr ""

#: templates/InvenTree/index.html:206
msgid "Outstanding Purchase Orders"
msgstr ""

#: templates/InvenTree/index.html:207
msgid "Overdue Purchase Orders"
msgstr ""

#: templates/InvenTree/index.html:229
msgid "Outstanding Sales Orders"
msgstr ""

#: templates/InvenTree/index.html:230
msgid "Overdue Sales Orders"
msgstr ""

#: templates/InvenTree/search.html:8 templates/InvenTree/search.html:14
msgid "Search Results"
msgstr ""

#: templates/InvenTree/search.html:24
msgid "Enter a search query"
msgstr ""

#: templates/InvenTree/search.html:268 templates/js/stock.js:303
msgid "Shipped to customer"
msgstr ""

#: templates/InvenTree/search.html:271 templates/js/stock.js:313
msgid "No stock location set"
msgstr ""

#: templates/InvenTree/settings/appearance.html:10
msgid "Theme Settings"
msgstr ""

#: templates/InvenTree/settings/appearance.html:17
msgid "Color Themes"
msgstr ""

#: templates/InvenTree/settings/appearance.html:29
#, python-format
msgid "\n"
"        The CSS sheet \"%(invalid_color_theme)s.css\" for the currently selected color theme was not found.<br>\n"
"        Please select another color theme :)\n"
"    "
msgstr ""

#: templates/InvenTree/settings/appearance.html:39
msgid "Language"
msgstr ""

#: templates/InvenTree/settings/appearance.html:61
msgid "Set Language"
msgstr ""

#: templates/InvenTree/settings/build.html:10
msgid "Build Order Settings"
msgstr ""

#: templates/InvenTree/settings/category.html:9
msgid "Category Settings"
msgstr ""

#: templates/InvenTree/settings/category.html:25
msgid "Category Parameter Templates"
msgstr ""

#: templates/InvenTree/settings/category.html:52
msgid "No category parameter templates found"
msgstr ""

#: templates/InvenTree/settings/category.html:70
#: templates/InvenTree/settings/part.html:85
msgid "Edit Template"
msgstr ""

#: templates/InvenTree/settings/category.html:71
#: templates/InvenTree/settings/part.html:86
msgid "Delete Template"
msgstr ""

#: templates/InvenTree/settings/currencies.html:10
msgid "Currency Settings"
msgstr ""

#: templates/InvenTree/settings/currencies.html:18
msgid "Base Currency"
msgstr ""

#: templates/InvenTree/settings/currencies.html:22
msgid "Exchange Rates"
msgstr ""

#: templates/InvenTree/settings/currencies.html:32
msgid "Last Update"
msgstr ""

#: templates/InvenTree/settings/currencies.html:38
msgid "Never"
msgstr ""

#: templates/InvenTree/settings/currencies.html:43
msgid "Update Now"
msgstr ""

#: templates/InvenTree/settings/global.html:10
msgid "Global InvenTree Settings"
msgstr ""

#: templates/InvenTree/settings/global.html:26
msgid "Barcode Settings"
msgstr ""

#: templates/InvenTree/settings/header.html:7
msgid "Setting"
msgstr ""

#: templates/InvenTree/settings/part.html:9
msgid "Part Settings"
msgstr ""

#: templates/InvenTree/settings/part.html:14
msgid "Part Options"
msgstr ""

#: templates/InvenTree/settings/part.html:44
msgid "Part Parameter Templates"
msgstr ""

#: templates/InvenTree/settings/part.html:65
msgid "No part parameter templates found"
msgstr ""

#: templates/InvenTree/settings/po.html:9
msgid "Purchase Order Settings"
msgstr ""

#: templates/InvenTree/settings/report.html:10
msgid "Report Settings"
msgstr ""

#: templates/InvenTree/settings/setting.html:23
msgid "No value set"
msgstr ""

#: templates/InvenTree/settings/setting.html:31
msgid "Edit setting"
msgstr ""

#: templates/InvenTree/settings/settings.html:8
#: templates/InvenTree/settings/settings.html:14 templates/navbar.html:84
msgid "Settings"
msgstr ""

#: templates/InvenTree/settings/so.html:9
msgid "Sales Order Settings"
msgstr ""

#: templates/InvenTree/settings/stock.html:9
msgid "Stock Settings"
msgstr ""

#: templates/InvenTree/settings/stock.html:13 templates/stock_table.html:50
msgid "Stock Options"
msgstr ""

#: templates/InvenTree/settings/tabs.html:3
#: templates/InvenTree/settings/user.html:10
msgid "User Settings"
msgstr ""

#: templates/InvenTree/settings/tabs.html:6
msgid "Account"
msgstr ""

#: templates/InvenTree/settings/tabs.html:9
msgid "Appearance"
msgstr ""

#: templates/InvenTree/settings/tabs.html:13
msgid "InvenTree Settings"
msgstr ""

#: templates/InvenTree/settings/tabs.html:16
msgid "Global"
msgstr ""

#: templates/InvenTree/settings/tabs.html:19
msgid "Currencies"
msgstr ""

#: templates/InvenTree/settings/tabs.html:22
msgid "Report"
msgstr ""

#: templates/InvenTree/settings/tabs.html:25
msgid "Categories"
msgstr ""

#: templates/InvenTree/settings/user.html:16
msgid "User Information"
msgstr ""

#: templates/InvenTree/settings/user.html:21
msgid "Change Password"
msgstr ""

#: templates/InvenTree/settings/user.html:28
#: templates/registration/login.html:58
msgid "Username"
msgstr ""

#: templates/InvenTree/settings/user.html:32
msgid "First Name"
msgstr ""

#: templates/InvenTree/settings/user.html:36
msgid "Last Name"
msgstr ""

#: templates/InvenTree/settings/user.html:40
msgid "Email Address"
msgstr ""

#: templates/about.html:13
msgid "InvenTree Version Information"
msgstr ""

#: templates/about.html:22
msgid "InvenTree Version"
msgstr ""

#: templates/about.html:26
msgid "Up to Date"
msgstr ""

#: templates/about.html:28
msgid "Update Available"
msgstr ""

#: templates/about.html:34
msgid "API Version"
msgstr ""

#: templates/about.html:39
msgid "Python Version"
msgstr ""

#: templates/about.html:44
msgid "Django Version"
msgstr ""

#: templates/about.html:51
msgid "Commit Hash"
msgstr ""

#: templates/about.html:58
msgid "Commit Date"
msgstr ""

#: templates/about.html:63
msgid "InvenTree Documentation"
msgstr ""

#: templates/about.html:68
msgid "View Code on GitHub"
msgstr ""

#: templates/about.html:73
msgid "Credits"
msgstr ""

#: templates/about.html:78
msgid "Mobile App"
msgstr ""

#: templates/about.html:83
msgid "Submit Bug Report"
msgstr ""

#: templates/about.html:90 templates/clip.html:4
msgid "copy to clipboard"
msgstr ""

#: templates/about.html:90
msgid "copy version information"
msgstr ""

#: templates/about.html:100 templates/js/modals.js:568
#: templates/js/modals.js:861 templates/modals.html:29 templates/modals.html:54
#: templates/modals.html:97
msgid "Close"
msgstr ""

#: templates/attachment_table.html:6
msgid "Add Attachment"
msgstr ""

#: templates/attachment_table.html:17
msgid "Uploaded"
msgstr ""

#: templates/attachment_table.html:35
msgid "Delete attachment"
msgstr ""

#: templates/image_download.html:8
msgid "Specify URL for downloading image"
msgstr ""

#: templates/image_download.html:11
msgid "Must be a valid image URL"
msgstr ""

#: templates/image_download.html:12
msgid "Remote server must be accessible"
msgstr ""

#: templates/image_download.html:13
msgid "Remote image must not exceed maximum allowable file size"
msgstr ""

#: templates/js/barcode.js:8
msgid "Scan barcode data here using wedge scanner"
msgstr ""

#: templates/js/barcode.js:10
msgid "Enter barcode data"
msgstr ""

#: templates/js/barcode.js:14
msgid "Barcode"
msgstr ""

#: templates/js/barcode.js:32
msgid "Enter optional notes for stock transfer"
msgstr ""

#: templates/js/barcode.js:33
msgid "Enter notes"
msgstr ""

#: templates/js/barcode.js:71
msgid "Server error"
msgstr ""

#: templates/js/barcode.js:92
msgid "Unknown response from server"
msgstr ""

#: templates/js/barcode.js:119 templates/js/modals.js:921
msgid "Invalid server response"
msgstr ""

#: templates/js/barcode.js:212
msgid "Scan barcode data below"
msgstr ""

#: templates/js/barcode.js:270
msgid "No URL in response"
msgstr ""

#: templates/js/barcode.js:288
msgid "Link Barcode to Stock Item"
msgstr ""

#: templates/js/barcode.js:311
msgid "This will remove the association between this stock item and the barcode"
msgstr ""

#: templates/js/barcode.js:317
msgid "Unlink"
msgstr ""

#: templates/js/barcode.js:376
msgid "Remove stock item"
msgstr ""

#: templates/js/barcode.js:418
msgid "Check Stock Items into Location"
msgstr ""

#: templates/js/barcode.js:422 templates/js/barcode.js:547
msgid "Check In"
msgstr ""

#: templates/js/barcode.js:462 templates/js/barcode.js:586
msgid "Error transferring stock"
msgstr ""

#: templates/js/barcode.js:481
msgid "Stock Item already scanned"
msgstr ""

#: templates/js/barcode.js:485
msgid "Stock Item already in this location"
msgstr ""

#: templates/js/barcode.js:492
msgid "Added stock item"
msgstr ""

#: templates/js/barcode.js:499
msgid "Barcode does not match Stock Item"
msgstr ""

#: templates/js/barcode.js:542
msgid "Check Into Location"
msgstr ""

#: templates/js/barcode.js:605
msgid "Barcode does not match a valid location"
msgstr ""

#: templates/js/bom.js:175 templates/js/build.js:1091
msgid "Open subassembly"
msgstr ""

#: templates/js/bom.js:249
msgid "Purchase Price Range"
msgstr ""

#: templates/js/bom.js:257
msgid "Purchase Price Average"
msgstr ""

#: templates/js/bom.js:277
msgid "No pricing available"
msgstr ""

#: templates/js/bom.js:313 templates/js/bom.js:399
msgid "View BOM"
msgstr ""

#: templates/js/bom.js:373
msgid "Validate BOM Item"
msgstr ""

#: templates/js/bom.js:375
msgid "This line has been validated"
msgstr ""

#: templates/js/bom.js:377
msgid "Edit BOM Item"
msgstr ""

#: templates/js/bom.js:379
msgid "Delete BOM Item"
msgstr ""

#: templates/js/bom.js:470 templates/js/build.js:423 templates/js/build.js:1189
msgid "No BOM items found"
msgstr ""

#: templates/js/build.js:62
msgid "Auto-allocate stock items to this output"
msgstr ""

#: templates/js/build.js:70
msgid "Unallocate stock from build output"
msgstr ""

#: templates/js/build.js:80
msgid "Complete build output"
msgstr ""

#: templates/js/build.js:89
msgid "Delete build output"
msgstr ""

#: templates/js/build.js:184
<<<<<<< HEAD
#, fuzzy
#| msgid "No matching action found"
msgid "No build order allocations found"
msgstr "未找到指定操作"

#: templates/js/build.js:222 templates/js/order.js:382
#, fuzzy
#| msgid "No action specified"
msgid "Location not specified"
msgstr "未指定操作"
=======
msgid "No build order allocations found"
msgstr ""

#: templates/js/build.js:222 templates/js/order.js:382
msgid "Location not specified"
msgstr ""
>>>>>>> 5dc7ece1

#: templates/js/build.js:325 templates/stock_table.html:20
msgid "New Stock Item"
msgstr ""

#: templates/js/build.js:644
msgid "Required Part"
msgstr ""

#: templates/js/build.js:665
msgid "Quantity Per"
msgstr ""

#: templates/js/build.js:735 templates/js/build.js:1153
#: templates/stock_table.html:59
msgid "Order stock"
msgstr ""

#: templates/js/build.js:788
msgid "No builds matching query"
msgstr ""

#: templates/js/build.js:805 templates/js/part.js:390 templates/js/part.js:635
#: templates/js/stock.js:514 templates/js/stock.js:966
msgid "Select"
msgstr ""

#: templates/js/build.js:825
msgid "Build order is overdue"
msgstr ""

#: templates/js/build.js:924
msgid "No parts allocated for"
msgstr ""

#: templates/js/company.js:74
msgid "Parts Supplied"
msgstr ""

#: templates/js/company.js:83
msgid "Parts Manufactured"
msgstr ""

#: templates/js/company.js:96
msgid "No company information found"
msgstr ""

#: templates/js/company.js:129
msgid "No manufacturer parts found"
msgstr ""

#: templates/js/company.js:148 templates/js/company.js:347
#: templates/js/part.js:68 templates/js/part.js:153
msgid "Template part"
msgstr ""

#: templates/js/company.js:152 templates/js/company.js:351
#: templates/js/part.js:72 templates/js/part.js:157
msgid "Assembled part"
msgstr ""

#: templates/js/company.js:226
<<<<<<< HEAD
#, fuzzy
#| msgid "No serial numbers found"
msgid "No parameters found"
msgstr "未找到序列号"
=======
msgid "No parameters found"
msgstr ""
>>>>>>> 5dc7ece1

#: templates/js/company.js:262
msgid "Edit parameter"
msgstr ""

#: templates/js/company.js:263
msgid "Delete parameter"
msgstr ""

#: templates/js/company.js:328
msgid "No supplier parts found"
msgstr ""

#: templates/js/filters.js:167 templates/js/filters.js:397
msgid "true"
msgstr ""

#: templates/js/filters.js:171 templates/js/filters.js:398
msgid "false"
msgstr ""

#: templates/js/filters.js:193
msgid "Select filter"
msgstr ""

#: templates/js/filters.js:268
msgid "Add new filter"
msgstr ""

#: templates/js/filters.js:271
msgid "Clear all filters"
msgstr ""

#: templates/js/filters.js:296
msgid "Create filter"
msgstr ""

#: templates/js/label.js:10 templates/js/report.js:98
msgid "Select Stock Items"
msgstr ""

#: templates/js/label.js:11
msgid "Stock item(s) must be selected before printing labels"
msgstr ""

#: templates/js/label.js:29 templates/js/label.js:79
msgid "No Labels Found"
msgstr ""

#: templates/js/label.js:30
msgid "No labels found which match selected stock item(s)"
msgstr ""

#: templates/js/label.js:61
msgid "Select Stock Locations"
msgstr ""

#: templates/js/label.js:62
msgid "Stock location(s) must be selected before printing labels"
msgstr ""

#: templates/js/label.js:80
msgid "No labels found which match selected stock location(s)"
msgstr ""

#: templates/js/label.js:154
msgid "stock items selected"
msgstr ""

#: templates/js/label.js:162
msgid "Select Label"
msgstr ""

#: templates/js/label.js:177
msgid "Select Label Template"
msgstr ""

#: templates/js/modals.js:265
msgid "Waiting for server..."
msgstr ""

#: templates/js/modals.js:424
msgid "Show Error Information"
msgstr ""

#: templates/js/modals.js:491 templates/modals.html:76
msgid "Accept"
msgstr ""

#: templates/js/modals.js:492 templates/modals.html:75
msgid "Cancel"
msgstr ""

#: templates/js/modals.js:556
msgid "Loading Data"
msgstr ""

#: templates/js/modals.js:567 templates/js/modals.js:860
#: templates/modals.html:30 templates/modals.html:55
msgid "Submit"
msgstr ""

#: templates/js/modals.js:811
msgid "Invalid response from server"
msgstr ""

#: templates/js/modals.js:811
msgid "Form data missing from server response"
msgstr ""

#: templates/js/modals.js:824
msgid "Error posting form data"
msgstr ""

#: templates/js/modals.js:921
msgid "JSON response missing form data"
msgstr ""

#: templates/js/modals.js:931
msgid "No Response"
msgstr ""

#: templates/js/modals.js:932
msgid "No response from the InvenTree server"
msgstr ""

#: templates/js/modals.js:936
msgid "Error 400: Bad Request"
msgstr ""

#: templates/js/modals.js:937
msgid "Server returned error code 400"
msgstr ""

#: templates/js/modals.js:941
msgid "Error 401: Not Authenticated"
msgstr ""

#: templates/js/modals.js:942
msgid "Authentication credentials not supplied"
msgstr ""

#: templates/js/modals.js:946
msgid "Error 403: Permission Denied"
msgstr ""

#: templates/js/modals.js:947
msgid "You do not have the required permissions to access this function"
msgstr ""

#: templates/js/modals.js:951
msgid "Error 404: Resource Not Found"
msgstr ""

#: templates/js/modals.js:952
msgid "The requested resource could not be located on the server"
msgstr ""

#: templates/js/modals.js:956
msgid "Error 408: Timeout"
msgstr ""

#: templates/js/modals.js:957
msgid "Connection timeout while requesting data from server"
msgstr ""

#: templates/js/modals.js:960
msgid "Error requesting form data"
msgstr ""

#: templates/js/order.js:138
msgid "No purchase orders found"
msgstr ""

#: templates/js/order.js:162 templates/js/order.js:257
msgid "Order is overdue"
msgstr ""

#: templates/js/order.js:234
msgid "No sales orders found"
msgstr ""

#: templates/js/order.js:343
<<<<<<< HEAD
#, fuzzy
#| msgid "No matching action found"
msgid "No sales order allocations found"
msgstr "未找到指定操作"
=======
msgid "No sales order allocations found"
msgstr ""
>>>>>>> 5dc7ece1

#: templates/js/part.js:10
msgid "YES"
msgstr ""

#: templates/js/part.js:12
msgid "NO"
msgstr ""

#: templates/js/part.js:60 templates/js/part.js:145
msgid "Trackable part"
msgstr ""

#: templates/js/part.js:64 templates/js/part.js:149
msgid "Virtual part"
msgstr ""

#: templates/js/part.js:76
msgid "Starred part"
msgstr ""

#: templates/js/part.js:80
msgid "Salable part"
msgstr ""

#: templates/js/part.js:194
msgid "No variants found"
msgstr ""

#: templates/js/part.js:280 templates/js/part.js:519
msgid "No parts found"
msgstr ""

#: templates/js/part.js:458
msgid "No category"
msgstr ""

#: templates/js/part.js:476 templates/js/table_filters.js:323
msgid "Low stock"
msgstr ""

#: templates/js/part.js:660 templates/js/stock.js:990
msgid "Path"
msgstr ""

#: templates/js/part.js:703
msgid "No test templates matching query"
msgstr ""

#: templates/js/part.js:754 templates/js/stock.js:75
msgid "Edit test result"
msgstr ""

#: templates/js/part.js:755 templates/js/stock.js:76
msgid "Delete test result"
msgstr ""

#: templates/js/part.js:761
msgid "This test is defined for a parent part"
msgstr ""

#: templates/js/part.js:806
msgid "Single Price Difference"
msgstr ""

#: templates/js/report.js:47
msgid "items selected"
msgstr ""

#: templates/js/report.js:55
msgid "Select Report Template"
msgstr ""

#: templates/js/report.js:70
msgid "Select Test Report Template"
msgstr ""

#: templates/js/report.js:99
msgid "Stock item(s) must be selected before printing reports"
msgstr ""

#: templates/js/report.js:116 templates/js/report.js:169
#: templates/js/report.js:223 templates/js/report.js:277
#: templates/js/report.js:331
msgid "No Reports Found"
msgstr ""

#: templates/js/report.js:117
msgid "No report templates found which match selected stock item(s)"
msgstr ""

#: templates/js/report.js:152
msgid "Select Builds"
msgstr ""

#: templates/js/report.js:153
msgid "Build(s) must be selected before printing reports"
msgstr ""

#: templates/js/report.js:170
msgid "No report templates found which match selected build(s)"
msgstr ""

#: templates/js/report.js:205
msgid "Select Parts"
msgstr ""

#: templates/js/report.js:206
msgid "Part(s) must be selected before printing reports"
msgstr ""

#: templates/js/report.js:224
msgid "No report templates found which match selected part(s)"
msgstr ""

#: templates/js/report.js:259
msgid "Select Purchase Orders"
msgstr ""

#: templates/js/report.js:260
msgid "Purchase Order(s) must be selected before printing report"
msgstr ""

#: templates/js/report.js:278 templates/js/report.js:332
msgid "No report templates found which match selected orders"
msgstr ""

#: templates/js/report.js:313
msgid "Select Sales Orders"
msgstr ""

#: templates/js/report.js:314
msgid "Sales Order(s) must be selected before printing report"
msgstr ""

#: templates/js/stock.js:38
msgid "PASS"
msgstr ""

#: templates/js/stock.js:40
msgid "FAIL"
msgstr ""

#: templates/js/stock.js:45
msgid "NO RESULT"
msgstr ""

#: templates/js/stock.js:71
msgid "Add test result"
msgstr ""

#: templates/js/stock.js:97
msgid "No test results found"
msgstr ""

#: templates/js/stock.js:145
msgid "Test Date"
msgstr ""

#: templates/js/stock.js:295
msgid "In production"
msgstr ""

#: templates/js/stock.js:299
msgid "Installed in Stock Item"
msgstr ""

#: templates/js/stock.js:307
msgid "Assigned to Sales Order"
msgstr ""

#: templates/js/stock.js:339
msgid "No stock items matching query"
msgstr ""

#: templates/js/stock.js:360
msgid "items"
msgstr ""

#: templates/js/stock.js:452
msgid "batches"
msgstr ""

#: templates/js/stock.js:479
msgid "locations"
msgstr ""

#: templates/js/stock.js:481
msgid "Undefined location"
msgstr ""

#: templates/js/stock.js:582
msgid "Stock item is in production"
msgstr ""

#: templates/js/stock.js:587
msgid "Stock item assigned to sales order"
msgstr ""

#: templates/js/stock.js:590
msgid "Stock item assigned to customer"
msgstr ""

#: templates/js/stock.js:594
msgid "Stock item has expired"
msgstr ""

#: templates/js/stock.js:596
msgid "Stock item will expire soon"
msgstr ""

#: templates/js/stock.js:600
msgid "Stock item has been allocated"
msgstr ""

#: templates/js/stock.js:604
msgid "Stock item has been installed in another item"
msgstr ""

#: templates/js/stock.js:611
msgid "Stock item has been rejected"
msgstr ""

#: templates/js/stock.js:615
msgid "Stock item is lost"
msgstr ""

#: templates/js/stock.js:618
msgid "Stock item is destroyed"
msgstr ""

#: templates/js/stock.js:622 templates/js/table_filters.js:143
msgid "Depleted"
msgstr ""

#: templates/js/stock.js:651
msgid "Stocktake"
msgstr ""

#: templates/js/stock.js:853
msgid "Stock Status"
msgstr ""

#: templates/js/stock.js:868
msgid "Set Stock Status"
msgstr ""

#: templates/js/stock.js:882
msgid "Select Status Code"
msgstr ""

#: templates/js/stock.js:883
msgid "Status code must be selected"
msgstr ""

#: templates/js/stock.js:1022
msgid "Invalid date"
msgstr ""

#: templates/js/stock.js:1069
msgid "Location no longer exists"
msgstr ""

#: templates/js/stock.js:1088
msgid "Purchase order no longer exists"
msgstr ""

#: templates/js/stock.js:1107
msgid "Customer no longer exists"
msgstr ""

#: templates/js/stock.js:1125
msgid "Stock item no longer exists"
msgstr ""

#: templates/js/stock.js:1148
msgid "Added"
msgstr ""

#: templates/js/stock.js:1156
msgid "Removed"
msgstr ""

#: templates/js/stock.js:1188
msgid "No user information"
msgstr ""

#: templates/js/stock.js:1200
msgid "Edit tracking entry"
msgstr ""

#: templates/js/stock.js:1201
msgid "Delete tracking entry"
msgstr ""

#: templates/js/stock.js:1325
msgid "Create New Location"
msgstr ""

#: templates/js/stock.js:1366
msgid "No installed items"
msgstr ""

#: templates/js/stock.js:1389
msgid "Serial"
msgstr ""

#: templates/js/stock.js:1417
msgid "Uninstall Stock Item"
msgstr ""

#: templates/js/table_filters.js:43
msgid "Trackable Part"
msgstr ""

#: templates/js/table_filters.js:47
msgid "Validated"
msgstr ""

#: templates/js/table_filters.js:55
msgid "Allow Variant Stock"
msgstr ""

#: templates/js/table_filters.js:76
msgid "Include locations"
msgstr ""

#: templates/js/table_filters.js:86 templates/js/table_filters.js:87
#: templates/js/table_filters.js:300
msgid "Include subcategories"
msgstr ""

#: templates/js/table_filters.js:97 templates/js/table_filters.js:186
msgid "Is Serialized"
msgstr ""

#: templates/js/table_filters.js:100 templates/js/table_filters.js:193
msgid "Serial number GTE"
msgstr ""

#: templates/js/table_filters.js:101 templates/js/table_filters.js:194
msgid "Serial number greater than or equal to"
msgstr ""

#: templates/js/table_filters.js:104 templates/js/table_filters.js:197
msgid "Serial number LTE"
msgstr ""

#: templates/js/table_filters.js:105 templates/js/table_filters.js:198
msgid "Serial number less than or equal to"
msgstr ""

#: templates/js/table_filters.js:108 templates/js/table_filters.js:109
#: templates/js/table_filters.js:189 templates/js/table_filters.js:190
msgid "Serial number"
msgstr ""

#: templates/js/table_filters.js:113 templates/js/table_filters.js:207
msgid "Batch code"
msgstr ""

#: templates/js/table_filters.js:123 templates/js/table_filters.js:290
msgid "Active parts"
msgstr ""

#: templates/js/table_filters.js:124
msgid "Show stock for active parts"
msgstr ""

#: templates/js/table_filters.js:129
msgid "Part is an assembly"
msgstr ""

#: templates/js/table_filters.js:133
msgid "Is allocated"
msgstr ""

#: templates/js/table_filters.js:134
msgid "Item has been allocated"
msgstr ""

#: templates/js/table_filters.js:139
msgid "Include stock in sublocations"
msgstr ""

#: templates/js/table_filters.js:144
msgid "Show stock items which are depleted"
msgstr ""

#: templates/js/table_filters.js:151
msgid "Show stock items which have expired"
msgstr ""

#: templates/js/table_filters.js:156
msgid "Show stock which is close to expiring"
msgstr ""

#: templates/js/table_filters.js:162
msgid "Show items which are in stock"
msgstr ""

#: templates/js/table_filters.js:166
msgid "In Production"
msgstr ""

#: templates/js/table_filters.js:167
msgid "Show items which are in production"
msgstr ""

#: templates/js/table_filters.js:171
msgid "Include Variants"
msgstr ""

#: templates/js/table_filters.js:172
msgid "Include stock items for variant parts"
msgstr ""

#: templates/js/table_filters.js:176
msgid "Installed"
msgstr ""

#: templates/js/table_filters.js:177
msgid "Show stock items which are installed in another item"
msgstr ""

#: templates/js/table_filters.js:182
msgid "Show items which have been assigned to a customer"
msgstr ""

#: templates/js/table_filters.js:202 templates/js/table_filters.js:203
msgid "Stock status"
msgstr ""

#: templates/js/table_filters.js:236
msgid "Build status"
msgstr ""

#: templates/js/table_filters.js:255 templates/js/table_filters.js:272
msgid "Order status"
msgstr ""

#: templates/js/table_filters.js:260 templates/js/table_filters.js:277
msgid "Outstanding"
msgstr ""

#: templates/js/table_filters.js:301
msgid "Include parts in subcategories"
msgstr ""

#: templates/js/table_filters.js:305
msgid "Has IPN"
msgstr ""

#: templates/js/table_filters.js:306
msgid "Part has internal part number"
msgstr ""

#: templates/js/table_filters.js:311
msgid "Show active parts"
msgstr ""

#: templates/js/table_filters.js:319
msgid "Stock available"
msgstr ""

#: templates/js/table_filters.js:335
msgid "Starred"
msgstr ""

#: templates/js/table_filters.js:347
msgid "Purchasable"
msgstr ""

#: templates/js/tables.js:323
msgid "Loading data"
msgstr ""

#: templates/js/tables.js:326
msgid "rows per page"
msgstr ""

#: templates/js/tables.js:329
msgid "Showing"
msgstr ""

#: templates/js/tables.js:329
msgid "to"
msgstr ""

#: templates/js/tables.js:329
msgid "of"
msgstr ""

#: templates/js/tables.js:329
msgid "rows"
msgstr ""

#: templates/js/tables.js:332 templates/search_form.html:6
#: templates/search_form.html:8
msgid "Search"
msgstr ""

#: templates/js/tables.js:335
msgid "No matching results"
msgstr ""

#: templates/js/tables.js:338
msgid "Hide/Show pagination"
msgstr ""

#: templates/js/tables.js:341
msgid "Refresh"
msgstr ""

#: templates/js/tables.js:344
msgid "Toggle"
msgstr ""

#: templates/js/tables.js:347
msgid "Columns"
msgstr ""

#: templates/js/tables.js:350
msgid "All"
msgstr ""

#: templates/modals.html:21 templates/modals.html:47
msgid "Form errors exist"
msgstr ""

#: templates/navbar.html:13
msgid "Toggle navigation"
msgstr ""

#: templates/navbar.html:33
msgid "Buy"
msgstr ""

#: templates/navbar.html:43
msgid "Sell"
msgstr ""

#: templates/navbar.html:55
msgid "Scan Barcode"
msgstr ""

#: templates/navbar.html:77 users/models.py:38
msgid "Admin"
msgstr ""

#: templates/navbar.html:79
msgid "Logout"
msgstr ""

#: templates/navbar.html:81 templates/registration/login.html:89
msgid "Login"
msgstr ""

#: templates/navbar.html:104
msgid "About InvenTree"
msgstr ""

#: templates/qr_code.html:11
msgid "QR data not provided"
msgstr ""

#: templates/registration/logged_out.html:50
msgid "You have been logged out"
msgstr ""

#: templates/registration/logged_out.html:51
#: templates/registration/password_reset_complete.html:51
#: templates/registration/password_reset_done.html:58
msgid "Return to login screen"
msgstr ""

#: templates/registration/login.html:64
msgid "Enter username"
msgstr ""

#: templates/registration/login.html:70
msgid "Password"
msgstr ""

#: templates/registration/login.html:83
msgid "Username / password combination is incorrect"
msgstr ""

#: templates/registration/login.html:95
#: templates/registration/password_reset_form.html:51
msgid "Forgotten your password?"
msgstr ""

#: templates/registration/login.html:95
msgid "Click here to reset"
msgstr ""

#: templates/registration/password_reset_complete.html:50
msgid "Password reset complete"
msgstr ""

#: templates/registration/password_reset_confirm.html:52
#: templates/registration/password_reset_confirm.html:56
msgid "Change password"
msgstr ""

#: templates/registration/password_reset_confirm.html:60
msgid "The password reset link was invalid, possibly because it has already been used. Please request a new password reset."
msgstr ""

#: templates/registration/password_reset_done.html:51
msgid "We've emailed you instructions for setting your password, if an account exists with the email you entered. You should receive them shortly."
msgstr ""

#: templates/registration/password_reset_done.html:54
msgid "If you don't receive an email, please make sure you've entered the address you registered with, and check your spam folder."
msgstr ""

#: templates/registration/password_reset_form.html:52
msgid "Enter your email address below."
msgstr ""

#: templates/registration/password_reset_form.html:53
msgid "An email will be sent with password reset instructions."
msgstr ""

#: templates/registration/password_reset_form.html:58
msgid "Send email"
msgstr ""

#: templates/stats.html:9
msgid "Server"
msgstr ""

#: templates/stats.html:13
msgid "Instance Name"
msgstr ""

#: templates/stats.html:18
msgid "Database"
msgstr ""

#: templates/stats.html:26
msgid "Server is running in debug mode"
msgstr ""

#: templates/stats.html:33
msgid "Docker Mode"
msgstr ""

#: templates/stats.html:34
msgid "Server is deployed using docker"
msgstr ""

#: templates/stats.html:40
msgid "Server status"
msgstr ""

#: templates/stats.html:43
msgid "Healthy"
msgstr ""

#: templates/stats.html:45
msgid "Issues detected"
msgstr ""

#: templates/stats.html:52
msgid "Background Worker"
msgstr ""

#: templates/stats.html:55
msgid "Background worker not running"
msgstr ""

#: templates/stats.html:63
msgid "Email Settings"
msgstr ""

#: templates/stats.html:66
msgid "Email settings not configured"
msgstr ""

#: templates/stock_table.html:14
msgid "Export Stock Information"
msgstr ""

#: templates/stock_table.html:27
msgid "Barcode Actions"
msgstr ""

#: templates/stock_table.html:43
msgid "Print test reports"
msgstr ""

#: templates/stock_table.html:55
msgid "Add to selected stock items"
msgstr ""

#: templates/stock_table.html:56
msgid "Remove from selected stock items"
msgstr ""

#: templates/stock_table.html:57
msgid "Stocktake selected stock items"
msgstr ""

#: templates/stock_table.html:58
msgid "Move selected stock items"
msgstr ""

#: templates/stock_table.html:58
msgid "Move stock"
msgstr ""

#: templates/stock_table.html:59
msgid "Order selected items"
msgstr ""

#: templates/stock_table.html:60
msgid "Change status"
msgstr ""

#: templates/stock_table.html:60
msgid "Change stock status"
msgstr ""

#: templates/stock_table.html:63
msgid "Delete selected items"
msgstr ""

#: templates/stock_table.html:63
msgid "Delete Stock"
msgstr ""

#: templates/yesnolabel.html:4
msgid "Yes"
msgstr ""

#: templates/yesnolabel.html:6
msgid "No"
msgstr ""

#: users/admin.py:64
msgid "Users"
msgstr ""

#: users/admin.py:65
msgid "Select which users are assigned to this group"
msgstr ""

#: users/admin.py:187
msgid "The following users are members of multiple groups:"
msgstr ""

#: users/admin.py:210
msgid "Personal info"
msgstr ""

#: users/admin.py:211
msgid "Permissions"
msgstr ""

#: users/admin.py:214
msgid "Important dates"
msgstr ""

#: users/models.py:174
msgid "Permission set"
msgstr ""

#: users/models.py:182
msgid "Group"
msgstr ""

#: users/models.py:185
msgid "View"
msgstr ""

#: users/models.py:185
msgid "Permission to view items"
msgstr ""

#: users/models.py:187
msgid "Permission to add items"
msgstr ""

#: users/models.py:189
msgid "Change"
msgstr ""

#: users/models.py:189
msgid "Permissions to edit items"
msgstr ""

#: users/models.py:191
msgid "Permission to delete items"
msgstr ""
<|MERGE_RESOLUTION|>--- conflicted
+++ resolved
@@ -3,11 +3,7 @@
 "Project-Id-Version: inventree\n"
 "Report-Msgid-Bugs-To: \n"
 "POT-Creation-Date: 2021-06-24 21:38+0000\n"
-<<<<<<< HEAD
-"PO-Revision-Date: 2021-06-17 00:51\n"
-=======
 "PO-Revision-Date: 2021-06-24 21:40\n"
->>>>>>> 5dc7ece1
 "Last-Translator: \n"
 "Language-Team: Chinese Simplified\n"
 "Language: zh_CN\n"
@@ -6687,25 +6683,12 @@
 msgstr ""
 
 #: templates/js/build.js:184
-<<<<<<< HEAD
-#, fuzzy
-#| msgid "No matching action found"
-msgid "No build order allocations found"
-msgstr "未找到指定操作"
-
-#: templates/js/build.js:222 templates/js/order.js:382
-#, fuzzy
-#| msgid "No action specified"
-msgid "Location not specified"
-msgstr "未指定操作"
-=======
 msgid "No build order allocations found"
 msgstr ""
 
 #: templates/js/build.js:222 templates/js/order.js:382
 msgid "Location not specified"
 msgstr ""
->>>>>>> 5dc7ece1
 
 #: templates/js/build.js:325 templates/stock_table.html:20
 msgid "New Stock Item"
@@ -6768,15 +6751,8 @@
 msgstr ""
 
 #: templates/js/company.js:226
-<<<<<<< HEAD
-#, fuzzy
-#| msgid "No serial numbers found"
 msgid "No parameters found"
-msgstr "未找到序列号"
-=======
-msgid "No parameters found"
-msgstr ""
->>>>>>> 5dc7ece1
+msgstr ""
 
 #: templates/js/company.js:262
 msgid "Edit parameter"
@@ -6960,15 +6936,8 @@
 msgstr ""
 
 #: templates/js/order.js:343
-<<<<<<< HEAD
-#, fuzzy
-#| msgid "No matching action found"
 msgid "No sales order allocations found"
-msgstr "未找到指定操作"
-=======
-msgid "No sales order allocations found"
-msgstr ""
->>>>>>> 5dc7ece1
+msgstr ""
 
 #: templates/js/part.js:10
 msgid "YES"
