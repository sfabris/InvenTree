--- conflicted
+++ resolved
@@ -3,11 +3,7 @@
 "Project-Id-Version: inventree\n"
 "Report-Msgid-Bugs-To: \n"
 "POT-Creation-Date: 2021-07-21 12:35+0000\n"
-<<<<<<< HEAD
-"PO-Revision-Date: 2021-07-19 22:24\n"
-=======
 "PO-Revision-Date: 2021-07-21 21:30\n"
->>>>>>> 85f0bd29
 "Last-Translator: \n"
 "Language-Team: German\n"
 "Language: de_DE\n"
@@ -1754,23 +1750,12 @@
 msgstr "Erstellung von Test-Berichten aktivieren"
 
 #: common/models.py:281
-<<<<<<< HEAD
-#, fuzzy
-#| msgid "Search Results"
-msgid "Search Preview Results"
-msgstr "Suchergebnisse"
-
-#: common/models.py:282
-msgid "Number of results to show in search preview window"
-msgstr ""
-=======
 msgid "Search Preview Results"
 msgstr "Anzahl Suchergebnisse"
 
 #: common/models.py:282
 msgid "Number of results to show in search preview window"
 msgstr "Anzahl der Ergebnisse, die in der Vorschau angezeigt werden sollen"
->>>>>>> 85f0bd29
 
 #: common/models.py:288
 msgid "Stock Expiry"
@@ -3775,15 +3760,8 @@
 msgstr "Teil-Kategorien"
 
 #: part/models.py:433
-<<<<<<< HEAD
-#, fuzzy
-#| msgid "Invalid character in part name"
-msgid "Invalid choice for parent part"
-msgstr "Ungültiger Buchstabe im Teilenamen"
-=======
 msgid "Invalid choice for parent part"
 msgstr "Ungültige Auswahl für übergeordnetes Teil"
->>>>>>> 85f0bd29
 
 #: part/models.py:495 part/models.py:507
 #, python-brace-format
@@ -6077,15 +6055,8 @@
 msgstr "Barcode-Einstellungen"
 
 #: templates/InvenTree/settings/global.html:34
-<<<<<<< HEAD
-#, fuzzy
-#| msgid "Part Settings"
-msgid "Search Settings"
-msgstr "Teil-Einstellungen"
-=======
 msgid "Search Settings"
 msgstr "Sucheinstellungen"
->>>>>>> 85f0bd29
 
 #: templates/InvenTree/settings/header.html:7
 msgid "Setting"
