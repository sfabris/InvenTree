msgid ""
msgstr ""
"Project-Id-Version: inventree\n"
"Report-Msgid-Bugs-To: \n"
"POT-Creation-Date: 2021-07-28 05:05+0000\n"
<<<<<<< HEAD
"PO-Revision-Date: 2021-07-27 00:13\n"
=======
"PO-Revision-Date: 2021-07-28 05:13\n"
>>>>>>> ef2d39c9
"Last-Translator: \n"
"Language-Team: Russian\n"
"Language: ru_RU\n"
"MIME-Version: 1.0\n"
"Content-Type: text/plain; charset=UTF-8\n"
"Content-Transfer-Encoding: 8bit\n"
"Plural-Forms: nplurals=4; plural=((n%10==1 && n%100!=11) ? 0 : ((n%10 >= 2 && n%10 <=4 && (n%100 < 12 || n%100 > 14)) ? 1 : ((n%10 == 0 || (n%10 >= 5 && n%10 <=9)) || (n%100 >= 11 && n%100 <= 14)) ? 2 : 3));\n"
"X-Crowdin-Project: inventree\n"
"X-Crowdin-Project-ID: 452300\n"
"X-Crowdin-Language: ru\n"
"X-Crowdin-File: /[inventree.InvenTree] l10/InvenTree/locale/en/LC_MESSAGES/django.po\n"
"X-Crowdin-File-ID: 138\n"

#: InvenTree/api.py:64
msgid "API endpoint not found"
msgstr "Конечная точка API не обнаружена"

#: InvenTree/api.py:110
msgid "No action specified"
msgstr "Действие не указано"

#: InvenTree/api.py:124
msgid "No matching action found"
msgstr "Соответствующее действие не найдено"

#: InvenTree/fields.py:100
msgid "Enter date"
msgstr "Введите дату"

#: InvenTree/forms.py:111 build/forms.py:102 build/forms.py:123
#: build/forms.py:145 build/forms.py:169 build/forms.py:185 build/forms.py:227
#: order/forms.py:30 order/forms.py:41 order/forms.py:52 order/forms.py:63
#: order/forms.py:74 part/forms.py:109 templates/js/forms.js:526
msgid "Confirm"
msgstr "Подтвердить"

#: InvenTree/forms.py:127
msgid "Confirm delete"
msgstr "Подтвердите удаление"

#: InvenTree/forms.py:128
msgid "Confirm item deletion"
msgstr "Подтвердите удаление элемента"

#: InvenTree/forms.py:160 templates/registration/login.html:76
msgid "Enter password"
msgstr "Введите пароль"

#: InvenTree/forms.py:161
msgid "Enter new password"
msgstr "Введите новый пароль"

#: InvenTree/forms.py:168
msgid "Confirm password"
msgstr "Подтвердить пароль"

#: InvenTree/forms.py:169
msgid "Confirm new password"
msgstr "Подтвердите новый пароль"

#: InvenTree/forms.py:201
msgid "Select Category"
msgstr "Выбрать категорию"

#: InvenTree/helpers.py:396
#, python-brace-format
msgid "Duplicate serial: {n}"
msgstr "Дублировать серийный номер: {n}"

#: InvenTree/helpers.py:403 order/models.py:315 order/models.py:425
#: stock/views.py:1295
msgid "Invalid quantity provided"
msgstr "недопустимое количество"

#: InvenTree/helpers.py:406
msgid "Empty serial number string"
msgstr "Пустая строка серийного номера"

#: InvenTree/helpers.py:428 InvenTree/helpers.py:431 InvenTree/helpers.py:434
#: InvenTree/helpers.py:459
#, python-brace-format
msgid "Invalid group: {g}"
msgstr "Некорректный идентификатор группы {g}"

#: InvenTree/helpers.py:464
#, python-brace-format
msgid "Duplicate serial: {g}"
msgstr "Повторяющийся серийный {g}"

#: InvenTree/helpers.py:472
msgid "No serial numbers found"
msgstr "Серийных номеров не найдено"

#: InvenTree/helpers.py:476
#, python-brace-format
msgid "Number of unique serial number ({s}) must match quantity ({q})"
msgstr "Число уникальных серийных номеров ({s}) должно соответствовать количеству ({q})"

#: InvenTree/models.py:61 stock/models.py:1815
msgid "Attachment"
msgstr "Вложения"

#: InvenTree/models.py:62
msgid "Select file to attach"
msgstr "Выберите файл для вложения"

#: InvenTree/models.py:64 templates/js/attachment.js:52
msgid "Comment"
msgstr "Комментарий"

#: InvenTree/models.py:64
msgid "File comment"
msgstr "Комментарий к файлу"

#: InvenTree/models.py:70 InvenTree/models.py:71 common/models.py:879
#: common/models.py:880 part/models.py:2097
#: report/templates/report/inventree_test_report_base.html:91
#: templates/js/stock.js:1538
msgid "User"
msgstr "Пользователь"

#: InvenTree/models.py:74
msgid "upload date"
msgstr "дата загрузки"

#: InvenTree/models.py:113
msgid "Invalid choice"
msgstr ""

#: InvenTree/models.py:129 InvenTree/models.py:130 company/models.py:412
#: label/models.py:112 part/models.py:718 part/models.py:2246
#: report/models.py:181 templates/InvenTree/search.html:137
#: templates/InvenTree/search.html:289 templates/js/company.js:545
#: templates/js/part.js:206 templates/js/part.js:339 templates/js/part.js:831
#: templates/js/stock.js:1331
msgid "Name"
msgstr "Название"

#: InvenTree/models.py:136 build/models.py:187
#: build/templates/build/detail.html:24 company/models.py:351
#: company/models.py:519 company/templates/company/manufacturer_part.html:76
#: company/templates/company/supplier_part.html:75 label/models.py:119
#: order/models.py:158 order/templates/order/purchase_order_detail.html:312
#: part/models.py:741 part/templates/part/set_category.html:14
#: report/models.py:194 report/models.py:551 report/models.py:590
#: report/templates/report/inventree_build_order_base.html:118
#: templates/InvenTree/search.html:144 templates/InvenTree/search.html:224
#: templates/InvenTree/search.html:296
#: templates/InvenTree/settings/header.html:9 templates/js/bom.js:190
#: templates/js/build.js:868 templates/js/build.js:1162
#: templates/js/company.js:261 templates/js/company.js:459
#: templates/js/company.js:741 templates/js/order.js:247
#: templates/js/order.js:349 templates/js/part.js:265 templates/js/part.js:449
#: templates/js/part.js:626 templates/js/part.js:843 templates/js/part.js:911
#: templates/js/stock.js:917 templates/js/stock.js:1343
#: templates/js/stock.js:1388
msgid "Description"
msgstr "Описание"

#: InvenTree/models.py:137
msgid "Description (optional)"
msgstr "Описание (необязательно)"

#: InvenTree/models.py:145
msgid "parent"
msgstr "родитель"

#: InvenTree/serializers.py:52 part/models.py:2482
msgid "Must be a valid number"
msgstr ""

#: InvenTree/settings.py:505
msgid "German"
msgstr "Немецкий"

#: InvenTree/settings.py:506
msgid "Greek"
msgstr ""

#: InvenTree/settings.py:507
msgid "English"
msgstr "Английский"

#: InvenTree/settings.py:508
msgid "Spanish"
msgstr ""

#: InvenTree/settings.py:509
msgid "French"
msgstr "Французский"

#: InvenTree/settings.py:510
msgid "Hebrew"
msgstr ""

#: InvenTree/settings.py:511
msgid "Italian"
msgstr ""

#: InvenTree/settings.py:512
msgid "Japanese"
msgstr ""

#: InvenTree/settings.py:513
msgid "Korean"
msgstr ""

#: InvenTree/settings.py:514
msgid "Dutch"
msgstr ""

#: InvenTree/settings.py:515
msgid "Norwegian"
msgstr ""

#: InvenTree/settings.py:516
msgid "Polish"
msgstr "Польский"

#: InvenTree/settings.py:517
msgid "Russian"
msgstr ""

#: InvenTree/settings.py:518
msgid "Swedish"
msgstr ""

#: InvenTree/settings.py:519
msgid "Thai"
msgstr ""

#: InvenTree/settings.py:520
msgid "Turkish"
msgstr "Турецкий"

#: InvenTree/settings.py:521
msgid "Vietnamese"
msgstr ""

#: InvenTree/settings.py:522
msgid "Chinese"
msgstr ""

#: InvenTree/status.py:94
msgid "Background worker check failed"
msgstr "Проверка фонового работника не удалась"

#: InvenTree/status.py:98
msgid "Email backend not configured"
msgstr "Сервер электронной почты не настроен"

#: InvenTree/status.py:101
msgid "InvenTree system health checks failed"
msgstr "Ошибка проверки состояния системы InvenTree"

#: InvenTree/status_codes.py:104 InvenTree/status_codes.py:145
#: InvenTree/status_codes.py:314
msgid "Pending"
msgstr "Ожидаемый"

#: InvenTree/status_codes.py:105
msgid "Placed"
msgstr "Размещены"

#: InvenTree/status_codes.py:106 InvenTree/status_codes.py:317
msgid "Complete"
msgstr "Готово"

#: InvenTree/status_codes.py:107 InvenTree/status_codes.py:147
#: InvenTree/status_codes.py:316
msgid "Cancelled"
msgstr "Отменено"

#: InvenTree/status_codes.py:108 InvenTree/status_codes.py:148
#: InvenTree/status_codes.py:190
msgid "Lost"
msgstr "Потерян"

#: InvenTree/status_codes.py:109 InvenTree/status_codes.py:149
#: InvenTree/status_codes.py:192
msgid "Returned"
msgstr "Возвращено"

#: InvenTree/status_codes.py:146
#: order/templates/order/sales_order_base.html:126
msgid "Shipped"
msgstr "Доставлено"

#: InvenTree/status_codes.py:186
msgid "OK"
msgstr "Да"

#: InvenTree/status_codes.py:187
msgid "Attention needed"
msgstr "Требуется внимание"

#: InvenTree/status_codes.py:188
msgid "Damaged"
msgstr "Поврежденный"

#: InvenTree/status_codes.py:189
msgid "Destroyed"
msgstr "Разрушено"

#: InvenTree/status_codes.py:191
msgid "Rejected"
msgstr "Отклоненный"

#: InvenTree/status_codes.py:272
msgid "Legacy stock tracking entry"
msgstr "Отслеживание устаревших запасов"

#: InvenTree/status_codes.py:274
msgid "Stock item created"
msgstr "Товар создан"

#: InvenTree/status_codes.py:276
msgid "Edited stock item"
msgstr "Отредактированный товар"

#: InvenTree/status_codes.py:277
msgid "Assigned serial number"
msgstr "Присвоенный серийный номер"

#: InvenTree/status_codes.py:279
msgid "Stock counted"
msgstr "Склад подсчитан"

#: InvenTree/status_codes.py:280
msgid "Stock manually added"
msgstr "Добавлен вручную"

#: InvenTree/status_codes.py:281
msgid "Stock manually removed"
msgstr "Удалено вручную"

#: InvenTree/status_codes.py:283
msgid "Location changed"
msgstr "Расположение изменено"

#: InvenTree/status_codes.py:285
msgid "Installed into assembly"
msgstr "Укомплектовано"

#: InvenTree/status_codes.py:286
msgid "Removed from assembly"
msgstr "Снято со сборки"

#: InvenTree/status_codes.py:288
msgid "Installed component item"
msgstr "Установленный элемент компонента"

#: InvenTree/status_codes.py:289
msgid "Removed component item"
msgstr "Удален элемент компонента"

#: InvenTree/status_codes.py:291
msgid "Split from parent item"
msgstr "Отделить от родительского элемента"

#: InvenTree/status_codes.py:292
msgid "Split child item"
msgstr "Разбить дочерний элемент"

#: InvenTree/status_codes.py:294 templates/js/table_filters.js:185
msgid "Sent to customer"
msgstr "Отправлено клиенту"

#: InvenTree/status_codes.py:295
msgid "Returned from customer"
msgstr "Возвращено от клиента"

#: InvenTree/status_codes.py:297
msgid "Build order output created"
msgstr "Создан вывод заказа сборки"

#: InvenTree/status_codes.py:298
msgid "Build order output completed"
msgstr "Вывод заказа сборки завершён"

#: InvenTree/status_codes.py:300
msgid "Received against purchase order"
msgstr "Получено по заказу на покупку"

#: InvenTree/status_codes.py:315
msgid "Production"
msgstr "Продукция"

#: InvenTree/validators.py:22
msgid "Not a valid currency code"
msgstr "Неверный код валюты"

#: InvenTree/validators.py:50
msgid "Invalid character in part name"
msgstr "Неверный символ в названии части"

#: InvenTree/validators.py:63
#, python-brace-format
msgid "IPN must match regex pattern {pat}"
msgstr "IPN должен совпадать с регулярным выражением {pat}"

#: InvenTree/validators.py:77 InvenTree/validators.py:91
#: InvenTree/validators.py:105
#, python-brace-format
msgid "Reference must match pattern {pattern}"
msgstr "Ссылка должна соответствовать шаблону {pattern}"

#: InvenTree/validators.py:113
#, python-brace-format
msgid "Illegal character in name ({x})"
msgstr "Недопустимый символ в имени ({x})"

#: InvenTree/validators.py:132 InvenTree/validators.py:148
msgid "Overage value must not be negative"
msgstr "Значение перегрузки не должно быть отрицательным"

#: InvenTree/validators.py:150
msgid "Overage must not exceed 100%"
msgstr "Перегрузка не может превысить 100%"

#: InvenTree/validators.py:157
msgid "Overage must be an integer value or a percentage"
msgstr "Превышение должно быть целым числом или процентом"

#: InvenTree/views.py:609
msgid "Delete Item"
msgstr "Удалить элемент"

#: InvenTree/views.py:658
msgid "Check box to confirm item deletion"
msgstr "Установите флажок для подтверждения удаления элемента"

#: InvenTree/views.py:673 templates/InvenTree/settings/user.html:14
msgid "Edit User Information"
msgstr "Редактировать информацию о пользователе"

#: InvenTree/views.py:684 templates/InvenTree/settings/user.html:18
msgid "Set Password"
msgstr "Установить пароль"

#: InvenTree/views.py:703
msgid "Password fields must match"
msgstr "Пароли должны совпадать"

#: InvenTree/views.py:897 templates/navbar.html:95
msgid "System Information"
msgstr "Информация о системе"

#: barcodes/api.py:53 barcodes/api.py:150
msgid "Must provide barcode_data parameter"
msgstr "Должен быть предоставлен параметр штрихкода"

#: barcodes/api.py:126
msgid "No match found for barcode data"
msgstr "Не найдено совпадений для данных штрих-кода"

#: barcodes/api.py:128
msgid "Match found for barcode data"
msgstr "Найдено совпадение по штрих-коду"

#: barcodes/api.py:153
msgid "Must provide stockitem parameter"
msgstr "Необходимо предоставить параметр инвентаря"

#: barcodes/api.py:160
msgid "No matching stock item found"
msgstr "Не найдено совпадающих элементов инвентаря"

#: barcodes/api.py:190
msgid "Barcode already matches StockItem object"
msgstr "Штрих-код уже соответствует объекту StockItem"

#: barcodes/api.py:194
msgid "Barcode already matches StockLocation object"
msgstr "Штрих-код уже соответствует объекту StockLocation"

#: barcodes/api.py:198
msgid "Barcode already matches Part object"
msgstr "Штрих-код уже соответствует объекту Part"

#: barcodes/api.py:204 barcodes/api.py:216
msgid "Barcode hash already matches StockItem object"
msgstr "Хэш штрих-кода уже соответствует объекту StockItem"

#: barcodes/api.py:222
msgid "Barcode associated with StockItem"
msgstr "Штрих-код, связанный с инвентарем"

#: build/forms.py:37
msgid "Build Order reference"
msgstr "Ссылка на заказ"

#: build/forms.py:38
msgid "Order target date"
msgstr "Срок выполнения заказа"

#: build/forms.py:42 build/templates/build/build_base.html:146
#: build/templates/build/detail.html:124
#: order/templates/order/order_base.html:124
#: order/templates/order/sales_order_base.html:119
#: report/templates/report/inventree_build_order_base.html:126
#: templates/js/build.js:945 templates/js/order.js:264
#: templates/js/order.js:367
msgid "Target Date"
msgstr "Целевая дата"

#: build/forms.py:43 build/models.py:277
msgid "Target date for build completion. Build will be overdue after this date."
msgstr "Целевая дата для сборки. Сборка будет просрочена после этой даты."

#: build/forms.py:48 build/forms.py:90 build/forms.py:266 build/models.py:1402
#: build/templates/build/allocation_card.html:23
#: build/templates/build/auto_allocate.html:17
#: build/templates/build/build_base.html:133
#: build/templates/build/detail.html:34 common/models.py:908
#: company/forms.py:42 company/templates/company/supplier_part.html:226
#: order/forms.py:120 order/forms.py:142 order/forms.py:159 order/models.py:706
#: order/models.py:952 order/templates/order/order_wizard/match_parts.html:30
#: order/templates/order/order_wizard/select_parts.html:34
#: order/templates/order/purchase_order_detail.html:348
#: order/templates/order/sales_order_detail.html:200
#: order/templates/order/sales_order_detail.html:207
#: order/templates/order/sales_order_detail.html:292
#: order/templates/order/sales_order_detail.html:364 part/forms.py:323
#: part/forms.py:353 part/forms.py:369 part/forms.py:385 part/models.py:2384
#: part/templates/part/bom_upload/match_parts.html:31
#: part/templates/part/detail.html:939 part/templates/part/detail.html:1025
#: part/templates/part/part_pricing.html:16
#: report/templates/report/inventree_build_order_base.html:114
#: report/templates/report/inventree_po_report.html:91
#: report/templates/report/inventree_so_report.html:91
#: report/templates/report/inventree_test_report_base.html:77
#: stock/forms.py:141 stock/forms.py:247
#: stock/templates/stock/item_base.html:267
#: stock/templates/stock/stock_adjust.html:18 templates/js/barcode.js:364
#: templates/js/bom.js:205 templates/js/build.js:271 templates/js/build.js:606
#: templates/js/build.js:1172 templates/js/model_renderers.js:56
#: templates/js/order.js:462 templates/js/part.js:1016
#: templates/js/part.js:1138 templates/js/part.js:1194
#: templates/js/stock.js:1523 templates/js/stock.js:1721
msgid "Quantity"
msgstr "Количество"

#: build/forms.py:49
msgid "Number of items to build"
msgstr "Количество элементов для сборки"

#: build/forms.py:91
msgid "Enter quantity for build output"
msgstr "Введите количество для вывода сборки"

#: build/forms.py:95 order/forms.py:114 stock/forms.py:84
msgid "Serial Numbers"
msgstr "Серийные номера"

#: build/forms.py:97
msgid "Enter serial numbers for build outputs"
msgstr "Введите серийные номера для результатов сборки"

#: build/forms.py:103
msgid "Confirm creation of build output"
msgstr "Подтвердите создание выходной информации сборки"

#: build/forms.py:124
msgid "Confirm deletion of build output"
msgstr "Подтвердите удаление результатов сборки"

#: build/forms.py:145
msgid "Confirm unallocation of stock"
msgstr "Подтвердите снятие со склада"

#: build/forms.py:169
msgid "Confirm stock allocation"
msgstr "Подтвердите выделение запасов"

#: build/forms.py:186
msgid "Mark build as complete"
msgstr "Пометить сборку как завершенную"

#: build/forms.py:210 build/templates/build/auto_allocate.html:18
#: stock/forms.py:286 stock/templates/stock/item_base.html:297
#: stock/templates/stock/stock_adjust.html:17
#: templates/InvenTree/search.html:260 templates/js/barcode.js:363
#: templates/js/barcode.js:531 templates/js/build.js:256
#: templates/js/build.js:620 templates/js/order.js:447
#: templates/js/stock.js:124 templates/js/stock.js:250
#: templates/js/stock.js:1003 templates/js/stock.js:1415
msgid "Location"
msgstr "Расположение"

#: build/forms.py:211
msgid "Location of completed parts"
msgstr "Расположение укомплектованных частей"

#: build/forms.py:215 build/templates/build/build_base.html:138
#: build/templates/build/detail.html:62 order/models.py:549
#: order/templates/order/receive_parts.html:24
#: stock/templates/stock/item_base.html:420 templates/InvenTree/search.html:252
#: templates/js/barcode.js:119 templates/js/build.js:902
#: templates/js/order.js:251 templates/js/order.js:354
#: templates/js/stock.js:990 templates/js/stock.js:1492
#: templates/js/stock.js:1737
msgid "Status"
msgstr "Статус"

#: build/forms.py:216
msgid "Build output stock status"
msgstr "Создать статус склада вывода"

#: build/forms.py:223
msgid "Confirm incomplete"
msgstr "Подтвердите незавершенность"

#: build/forms.py:224
msgid "Confirm completion with incomplete stock allocation"
msgstr "Подтвердите завершение с неполным выделением запасов"

#: build/forms.py:227
msgid "Confirm build completion"
msgstr "Подтвердите завершение сборки"

#: build/forms.py:252
msgid "Confirm cancel"
msgstr "Подтвердите отмену"

#: build/forms.py:252 build/views.py:65
msgid "Confirm build cancellation"
msgstr "Подтвердите отмену сборки"

#: build/forms.py:266
msgid "Select quantity of stock to allocate"
msgstr "Выберите количество запасов для распределения"

#: build/models.py:113
msgid "Invalid choice for parent build"
msgstr ""

#: build/models.py:117 build/templates/build/build_base.html:9
#: build/templates/build/build_base.html:73
#: report/templates/report/inventree_build_order_base.html:106
#: templates/js/build.js:233
msgid "Build Order"
msgstr "Порядок сборки"

#: build/models.py:118 build/templates/build/index.html:8
#: build/templates/build/index.html:15
#: order/templates/order/sales_order_detail.html:34
#: order/templates/order/so_navbar.html:19
#: order/templates/order/so_navbar.html:22 part/templates/part/navbar.html:42
#: part/templates/part/navbar.html:45 templates/InvenTree/index.html:229
#: templates/InvenTree/search.html:185
#: templates/InvenTree/settings/navbar.html:89
#: templates/InvenTree/settings/navbar.html:91 users/models.py:44
msgid "Build Orders"
msgstr "Порядок сборки"

#: build/models.py:178
msgid "Build Order Reference"
msgstr "Ссылка на заказ"

#: build/models.py:179 order/models.py:246 order/models.py:533
#: order/models.py:713 order/templates/order/purchase_order_detail.html:343
#: order/templates/order/sales_order_detail.html:359 part/models.py:2393
#: part/templates/part/bom_upload/match_parts.html:30
#: report/templates/report/inventree_po_report.html:92
#: report/templates/report/inventree_so_report.html:92 templates/js/bom.js:197
#: templates/js/build.js:695 templates/js/build.js:1166
msgid "Reference"
msgstr ""

#: build/models.py:190
msgid "Brief description of the build"
msgstr ""

#: build/models.py:199 build/templates/build/build_base.html:163
#: build/templates/build/detail.html:80
msgid "Parent Build"
msgstr ""

#: build/models.py:200
msgid "BuildOrder to which this build is allocated"
msgstr ""

#: build/models.py:205 build/templates/build/auto_allocate.html:16
#: build/templates/build/build_base.html:128
#: build/templates/build/detail.html:29 company/models.py:654
#: order/models.py:766 order/models.py:825
#: order/templates/order/order_wizard/select_parts.html:32
#: order/templates/order/purchase_order_detail.html:297
#: order/templates/order/receive_parts.html:19
#: order/templates/order/sales_order_detail.html:344 part/models.py:347
#: part/models.py:2042 part/models.py:2058 part/models.py:2077
#: part/models.py:2095 part/models.py:2174 part/models.py:2278
#: part/models.py:2368 part/templates/part/detail.html:199
#: part/templates/part/part_app_base.html:8
#: part/templates/part/part_pricing.html:12
#: part/templates/part/set_category.html:13
#: report/templates/report/inventree_build_order_base.html:110
#: report/templates/report/inventree_po_report.html:90
#: report/templates/report/inventree_so_report.html:90
#: templates/InvenTree/search.html:112 templates/InvenTree/search.html:210
#: templates/js/barcode.js:362 templates/js/bom.js:163
#: templates/js/build.js:586 templates/js/build.js:873
#: templates/js/build.js:1139 templates/js/company.js:400
#: templates/js/company.js:650 templates/js/part.js:430
#: templates/js/part.js:593 templates/js/stock.js:122 templates/js/stock.js:886
#: templates/js/stock.js:1709
msgid "Part"
msgstr ""

#: build/models.py:213
msgid "Select part to build"
msgstr ""

#: build/models.py:218
msgid "Sales Order Reference"
msgstr ""

#: build/models.py:222
msgid "SalesOrder to which this build is allocated"
msgstr ""

#: build/models.py:227
msgid "Source Location"
msgstr ""

#: build/models.py:231
msgid "Select location to take stock from for this build (leave blank to take from any stock location)"
msgstr ""

#: build/models.py:236
msgid "Destination Location"
msgstr ""

#: build/models.py:240
msgid "Select location where the completed items will be stored"
msgstr ""

#: build/models.py:244
msgid "Build Quantity"
msgstr ""

#: build/models.py:247
msgid "Number of stock items to build"
msgstr ""

#: build/models.py:251
msgid "Completed items"
msgstr ""

#: build/models.py:253
msgid "Number of stock items which have been completed"
msgstr ""

#: build/models.py:257 part/templates/part/part_base.html:225
msgid "Build Status"
msgstr ""

#: build/models.py:261
msgid "Build status code"
msgstr ""

#: build/models.py:265 stock/models.py:507
msgid "Batch Code"
msgstr ""

#: build/models.py:269
msgid "Batch code for this build output"
msgstr ""

#: build/models.py:272 order/models.py:162 part/models.py:913
#: part/templates/part/part_base.html:143 templates/js/order.js:362
msgid "Creation Date"
msgstr ""

#: build/models.py:276 order/models.py:555
msgid "Target completion date"
msgstr ""

#: build/models.py:280 order/models.py:288 templates/js/build.js:950
msgid "Completion Date"
msgstr ""

#: build/models.py:286
msgid "completed by"
msgstr ""

#: build/models.py:294 templates/js/build.js:915
msgid "Issued by"
msgstr ""

#: build/models.py:295
msgid "User who issued this build order"
msgstr ""

#: build/models.py:303 build/templates/build/build_base.html:184
#: build/templates/build/detail.html:108 order/models.py:176
#: order/templates/order/order_base.html:138
#: order/templates/order/sales_order_base.html:140 part/models.py:917
#: report/templates/report/inventree_build_order_base.html:159
msgid "Responsible"
msgstr ""

#: build/models.py:304
msgid "User responsible for this build order"
msgstr ""

#: build/models.py:309 build/templates/build/detail.html:94
#: company/templates/company/manufacturer_part.html:83
#: company/templates/company/supplier_part.html:82
#: part/templates/part/part_base.html:137 stock/models.py:501
#: stock/templates/stock/item_base.html:357
msgid "External Link"
msgstr ""

#: build/models.py:310 part/models.py:775 stock/models.py:503
msgid "Link to external URL"
msgstr ""

#: build/models.py:314 build/templates/build/navbar.html:52
#: company/models.py:139 company/models.py:526
#: company/templates/company/navbar.html:63
#: company/templates/company/navbar.html:66 order/models.py:180
#: order/models.py:715 order/templates/order/po_navbar.html:38
#: order/templates/order/po_navbar.html:41
#: order/templates/order/purchase_order_detail.html:419
#: order/templates/order/sales_order_detail.html:439
#: order/templates/order/so_navbar.html:33
#: order/templates/order/so_navbar.html:36 part/models.py:902
#: part/templates/part/detail.html:105 part/templates/part/navbar.html:108
#: part/templates/part/navbar.html:111
#: report/templates/report/inventree_build_order_base.html:173
#: stock/forms.py:139 stock/forms.py:256 stock/forms.py:288 stock/models.py:573
#: stock/models.py:1715 stock/models.py:1821
#: stock/templates/stock/navbar.html:57 templates/js/barcode.js:37
#: templates/js/bom.js:349 templates/js/company.js:746
#: templates/js/stock.js:258 templates/js/stock.js:499
#: templates/js/stock.js:1082
msgid "Notes"
msgstr ""

#: build/models.py:315
msgid "Extra build notes"
msgstr ""

#: build/models.py:792
msgid "No build output specified"
msgstr ""

#: build/models.py:795
msgid "Build output is already completed"
msgstr ""

#: build/models.py:798
msgid "Build output does not match Build Order"
msgstr ""

#: build/models.py:1208
msgid "BuildItem must be unique for build, stock_item and install_into"
msgstr ""

#: build/models.py:1233
msgid "Build item must specify a build output, as master part is marked as trackable"
msgstr ""

#: build/models.py:1237
#, python-brace-format
msgid "Allocated quantity ({n}) must not exceed available quantity ({q})"
msgstr ""

#: build/models.py:1244 order/models.py:926
msgid "StockItem is over-allocated"
msgstr ""

#: build/models.py:1248 order/models.py:929
msgid "Allocation quantity must be greater than zero"
msgstr ""

#: build/models.py:1252
msgid "Quantity must be 1 for serialized stock"
msgstr ""

#: build/models.py:1312
#, python-brace-format
msgid "Selected stock item not found in BOM for part '{p}'"
msgstr ""

#: build/models.py:1372 stock/templates/stock/item_base.html:329
#: templates/InvenTree/search.html:183 templates/js/build.js:846
#: templates/navbar.html:29
msgid "Build"
msgstr ""

#: build/models.py:1373
msgid "Build to allocate parts"
msgstr ""

#: build/models.py:1389 stock/templates/stock/item_base.html:8
#: stock/templates/stock/item_base.html:31
#: stock/templates/stock/item_base.html:351
#: stock/templates/stock/stock_adjust.html:16 templates/js/build.js:244
#: templates/js/build.js:249 templates/js/build.js:993
#: templates/js/order.js:435 templates/js/order.js:440
#: templates/js/stock.js:1474
msgid "Stock Item"
msgstr ""

#: build/models.py:1390
msgid "Source stock item"
msgstr ""

#: build/models.py:1403
msgid "Stock quantity to allocate to build"
msgstr ""

#: build/models.py:1411
msgid "Install into"
msgstr ""

#: build/models.py:1412
msgid "Destination stock item"
msgstr ""

#: build/templates/build/allocation_card.html:21
#: build/templates/build/complete_output.html:46
#: order/templates/order/sales_order_detail.html:205
#: order/templates/order/sales_order_detail.html:290
#: report/templates/report/inventree_test_report_base.html:75
#: stock/models.py:495 stock/templates/stock/item_base.html:249
#: templates/js/build.js:604 templates/js/model_renderers.js:54
msgid "Serial Number"
msgstr ""

#: build/templates/build/auto_allocate.html:9
msgid "Automatically Allocate Stock"
msgstr ""

#: build/templates/build/auto_allocate.html:10
msgid "The following stock items will be allocated to the specified build output"
msgstr ""

#: build/templates/build/auto_allocate.html:37
msgid "No stock items found that can be automatically allocated to this build"
msgstr ""

#: build/templates/build/auto_allocate.html:39
msgid "Stock items will have to be manually allocated"
msgstr ""

#: build/templates/build/build_base.html:18
#, python-format
msgid "This Build Order is allocated to Sales Order %(link)s"
msgstr ""

#: build/templates/build/build_base.html:25
#, python-format
msgid "This Build Order is a child of Build Order %(link)s"
msgstr ""

#: build/templates/build/build_base.html:32
msgid "Build Order is ready to mark as completed"
msgstr ""

#: build/templates/build/build_base.html:37
msgid "Build Order cannot be completed as outstanding outputs remain"
msgstr ""

#: build/templates/build/build_base.html:42
msgid "Required build quantity has not yet been completed"
msgstr ""

#: build/templates/build/build_base.html:47
msgid "Stock has not been fully allocated to this Build Order"
msgstr ""

#: build/templates/build/build_base.html:75
#: company/templates/company/company_base.html:40
#: company/templates/company/manufacturer_part.html:29
#: company/templates/company/supplier_part.html:30
#: order/templates/order/order_base.html:26
#: order/templates/order/sales_order_base.html:37
#: part/templates/part/category.html:27 part/templates/part/part_base.html:22
#: stock/templates/stock/item_base.html:62
#: stock/templates/stock/location.html:31
msgid "Admin view"
msgstr ""

#: build/templates/build/build_base.html:81
#: build/templates/build/build_base.html:150
#: order/templates/order/order_base.html:32
#: order/templates/order/order_base.html:86
#: order/templates/order/sales_order_base.html:43
#: order/templates/order/sales_order_base.html:88
#: templates/js/table_filters.js:254 templates/js/table_filters.js:273
#: templates/js/table_filters.js:290
msgid "Overdue"
msgstr ""

#: build/templates/build/build_base.html:90
msgid "Print actions"
msgstr ""

#: build/templates/build/build_base.html:94
msgid "Print Build Order"
msgstr ""

#: build/templates/build/build_base.html:100
#: build/templates/build/build_base.html:222
msgid "Complete Build"
msgstr ""

#: build/templates/build/build_base.html:105
msgid "Build actions"
msgstr ""

#: build/templates/build/build_base.html:109
msgid "Edit Build"
msgstr ""

#: build/templates/build/build_base.html:111
#: build/templates/build/build_base.html:206 build/views.py:56
msgid "Cancel Build"
msgstr ""

#: build/templates/build/build_base.html:124
#: build/templates/build/detail.html:15
msgid "Build Details"
msgstr ""

#: build/templates/build/build_base.html:150
#, python-format
msgid "This build was due on %(target)s"
msgstr ""

#: build/templates/build/build_base.html:157
#: build/templates/build/detail.html:67
msgid "Progress"
msgstr ""

#: build/templates/build/build_base.html:170
#: build/templates/build/detail.html:87 order/models.py:823
#: order/templates/order/sales_order_base.html:9
#: order/templates/order/sales_order_base.html:35
#: order/templates/order/sales_order_ship.html:25
#: report/templates/report/inventree_build_order_base.html:136
#: report/templates/report/inventree_so_report.html:77
#: stock/templates/stock/item_base.html:291 templates/js/order.js:309
msgid "Sales Order"
msgstr ""

#: build/templates/build/build_base.html:177
#: build/templates/build/detail.html:101
#: report/templates/report/inventree_build_order_base.html:153
msgid "Issued By"
msgstr ""

#: build/templates/build/build_base.html:214
msgid "Incomplete Outputs"
msgstr ""

#: build/templates/build/build_base.html:215
msgid "Build Order cannot be completed as incomplete build outputs remain"
msgstr ""

#: build/templates/build/build_output_create.html:7
msgid "The Bill of Materials contains trackable parts"
msgstr ""

#: build/templates/build/build_output_create.html:8
msgid "Build outputs must be generated individually."
msgstr ""

#: build/templates/build/build_output_create.html:9
msgid "Multiple build outputs will be created based on the quantity specified."
msgstr ""

#: build/templates/build/build_output_create.html:15
msgid "Trackable parts can have serial numbers specified"
msgstr ""

#: build/templates/build/build_output_create.html:16
msgid "Enter serial numbers to generate multiple single build outputs"
msgstr ""

#: build/templates/build/cancel.html:5
msgid "Are you sure you wish to cancel this build?"
msgstr ""

#: build/templates/build/complete.html:8
msgid "Build Order is complete"
msgstr ""

#: build/templates/build/complete.html:12
msgid "Build Order is incomplete"
msgstr ""

#: build/templates/build/complete.html:15
msgid "Incompleted build outputs remain"
msgstr ""

#: build/templates/build/complete.html:18
msgid "Required build quantity has not been completed"
msgstr ""

#: build/templates/build/complete.html:21
msgid "Required stock has not been fully allocated"
msgstr ""

#: build/templates/build/complete_output.html:10
msgid "Stock allocation is complete for this output"
msgstr ""

#: build/templates/build/complete_output.html:14
msgid "Stock allocation is incomplete"
msgstr ""

#: build/templates/build/complete_output.html:20
msgid "tracked parts have not been fully allocated"
msgstr ""

#: build/templates/build/complete_output.html:41
msgid "The following items will be created"
msgstr ""

#: build/templates/build/create_build_item.html:7
msgid "Select a stock item to allocate to the selected build output"
msgstr ""

#: build/templates/build/create_build_item.html:11
#, python-format
msgid "The allocated stock will be installed into the following build output:<br><i>%(output)s</i>"
msgstr ""

#: build/templates/build/create_build_item.html:17
#, python-format
msgid "No stock available for %(part)s"
msgstr ""

#: build/templates/build/delete_build_item.html:8
msgid "Are you sure you want to unallocate this stock?"
msgstr ""

#: build/templates/build/delete_build_item.html:11
msgid "The selected stock will be unallocated from the build output"
msgstr ""

#: build/templates/build/detail.html:38
msgid "Stock Source"
msgstr ""

#: build/templates/build/detail.html:43
msgid "Stock can be taken from any available location."
msgstr ""

#: build/templates/build/detail.html:49 order/forms.py:88 order/models.py:782
#: order/templates/order/purchase_order_detail.html:408
#: order/templates/order/receive_parts.html:25 stock/forms.py:135
msgid "Destination"
msgstr ""

#: build/templates/build/detail.html:56
msgid "Destination location not specified"
msgstr ""

#: build/templates/build/detail.html:73
#: stock/templates/stock/item_base.html:315 templates/js/stock.js:998
#: templates/js/stock.js:1744 templates/js/table_filters.js:116
#: templates/js/table_filters.js:210
msgid "Batch"
msgstr ""

#: build/templates/build/detail.html:119
#: order/templates/order/order_base.html:111
#: order/templates/order/sales_order_base.html:113 templates/js/build.js:910
msgid "Created"
msgstr ""

#: build/templates/build/detail.html:130
msgid "No target date set"
msgstr ""

#: build/templates/build/detail.html:135 templates/js/build.js:888
msgid "Completed"
msgstr ""

#: build/templates/build/detail.html:139
msgid "Build not complete"
msgstr ""

#: build/templates/build/detail.html:150 build/templates/build/navbar.html:35
msgid "Child Build Orders"
msgstr ""

#: build/templates/build/detail.html:166
msgid "Allocate Stock to Build"
msgstr ""

#: build/templates/build/detail.html:172
msgid "Allocate stock to build"
msgstr ""

#: build/templates/build/detail.html:173
msgid "Auto Allocate"
msgstr ""

#: build/templates/build/detail.html:175 templates/js/build.js:778
msgid "Unallocate stock"
msgstr ""

#: build/templates/build/detail.html:176 build/views.py:318 build/views.py:638
msgid "Unallocate Stock"
msgstr ""

#: build/templates/build/detail.html:179
msgid "Order required parts"
msgstr ""

#: build/templates/build/detail.html:180
#: company/templates/company/detail.html:33
#: company/templates/company/detail.html:75 order/views.py:679
#: part/templates/part/category.html:140
msgid "Order Parts"
msgstr ""

#: build/templates/build/detail.html:186
msgid "Untracked stock has been fully allocated for this Build Order"
msgstr ""

#: build/templates/build/detail.html:190
msgid "Untracked stock has not been fully allocated for this Build Order"
msgstr ""

#: build/templates/build/detail.html:197
msgid "This Build Order does not have any associated untracked BOM items"
msgstr ""

#: build/templates/build/detail.html:206
msgid "Incomplete Build Outputs"
msgstr ""

#: build/templates/build/detail.html:211
msgid "Create new build output"
msgstr ""

#: build/templates/build/detail.html:212
msgid "Create New Output"
msgstr ""

#: build/templates/build/detail.html:225
msgid "Create a new build output"
msgstr ""

#: build/templates/build/detail.html:226
msgid "No incomplete build outputs remain."
msgstr ""

#: build/templates/build/detail.html:227
msgid "Create a new build output using the button above"
msgstr ""

#: build/templates/build/detail.html:235
msgid "Completed Build Outputs"
msgstr ""

#: build/templates/build/detail.html:246 build/templates/build/navbar.html:42
#: build/templates/build/navbar.html:45 order/templates/order/po_navbar.html:35
#: order/templates/order/sales_order_detail.html:43
#: order/templates/order/so_navbar.html:29 part/templates/part/detail.html:173
#: part/templates/part/navbar.html:102 part/templates/part/navbar.html:105
#: stock/templates/stock/item.html:87 stock/templates/stock/navbar.html:47
#: stock/templates/stock/navbar.html:50
msgid "Attachments"
msgstr ""

#: build/templates/build/detail.html:257
msgid "Build Notes"
msgstr ""

#: build/templates/build/detail.html:261 build/templates/build/detail.html:397
#: company/templates/company/detail.html:173
#: company/templates/company/detail.html:200
#: order/templates/order/purchase_order_detail.html:62
#: order/templates/order/purchase_order_detail.html:95
#: order/templates/order/sales_order_detail.html:58
#: order/templates/order/sales_order_detail.html:85
#: part/templates/part/detail.html:109 stock/templates/stock/item.html:102
#: stock/templates/stock/item.html:168
msgid "Edit Notes"
msgstr ""

#: build/templates/build/detail.html:357
#: order/templates/order/po_attachments.html:79
#: order/templates/order/purchase_order_detail.html:156
#: order/templates/order/sales_order_detail.html:145
#: part/templates/part/detail.html:801 stock/templates/stock/item.html:232
#: templates/attachment_table.html:6
msgid "Add Attachment"
msgstr ""

#: build/templates/build/detail.html:375
#: order/templates/order/po_attachments.html:51
#: order/templates/order/purchase_order_detail.html:128
#: order/templates/order/sales_order_detail.html:118
#: part/templates/part/detail.html:755 stock/templates/stock/item.html:200
msgid "Edit Attachment"
msgstr ""

#: build/templates/build/detail.html:382
#: order/templates/order/po_attachments.html:58
#: order/templates/order/purchase_order_detail.html:135
#: order/templates/order/sales_order_detail.html:124
#: part/templates/part/detail.html:764 stock/templates/stock/item.html:209
msgid "Confirm Delete Operation"
msgstr ""

#: build/templates/build/detail.html:383
#: order/templates/order/po_attachments.html:59
#: order/templates/order/purchase_order_detail.html:136
#: order/templates/order/sales_order_detail.html:125
#: part/templates/part/detail.html:765 stock/templates/stock/item.html:210
msgid "Delete Attachment"
msgstr ""

#: build/templates/build/edit_build_item.html:7
msgid "Alter the quantity of stock allocated to the build output"
msgstr ""

#: build/templates/build/index.html:28
msgid "New Build Order"
msgstr ""

#: build/templates/build/index.html:37 build/templates/build/index.html:38
msgid "Print Build Orders"
msgstr ""

#: build/templates/build/index.html:43
#: order/templates/order/purchase_orders.html:27
#: order/templates/order/sales_orders.html:27
msgid "Display calendar view"
msgstr ""

#: build/templates/build/index.html:46
#: order/templates/order/purchase_orders.html:30
#: order/templates/order/sales_orders.html:30
msgid "Display list view"
msgstr ""

#: build/templates/build/navbar.html:12
msgid "Build Order Details"
msgstr ""

#: build/templates/build/navbar.html:15 order/templates/order/po_navbar.html:15
#: templates/js/stock.js:1403
msgid "Details"
msgstr ""

#: build/templates/build/navbar.html:20 build/templates/build/navbar.html:23
#: build/views.py:90
msgid "Allocate Stock"
msgstr ""

#: build/templates/build/navbar.html:28 build/templates/build/navbar.html:31
msgid "Build Outputs"
msgstr ""

#: build/templates/build/navbar.html:38
msgid "Child Builds"
msgstr ""

#: build/templates/build/navbar.html:49
msgid "Build Order Notes"
msgstr ""

#: build/templates/build/unallocate.html:10
msgid "Are you sure you wish to unallocate all stock for this build?"
msgstr ""

#: build/templates/build/unallocate.html:12
msgid "All incomplete stock allocations will be removed from the build"
msgstr ""

#: build/views.py:76
msgid "Build was cancelled"
msgstr ""

#: build/views.py:137
msgid "Allocated stock to build output"
msgstr ""

#: build/views.py:149
msgid "Create Build Output"
msgstr ""

#: build/views.py:167
msgid "Maximum output quantity is "
msgstr ""

#: build/views.py:183 stock/views.py:1321
msgid "Serial numbers already exist"
msgstr ""

#: build/views.py:192
msgid "Serial numbers required for trackable build output"
msgstr ""

#: build/views.py:258
msgid "Delete Build Output"
msgstr ""

#: build/views.py:279 build/views.py:369
msgid "Confirm unallocation of build stock"
msgstr ""

#: build/views.py:280 build/views.py:370 stock/views.py:386
msgid "Check the confirmation box"
msgstr ""

#: build/views.py:292
msgid "Build output does not match build"
msgstr ""

#: build/views.py:294 build/views.py:495
msgid "Build output must be specified"
msgstr ""

#: build/views.py:306
msgid "Build output deleted"
msgstr ""

#: build/views.py:404
msgid "Complete Build Order"
msgstr ""

#: build/views.py:410
msgid "Build order cannot be completed - incomplete outputs remain"
msgstr ""

#: build/views.py:421
msgid "Completed build order"
msgstr ""

#: build/views.py:437
msgid "Complete Build Output"
msgstr ""

#: build/views.py:479
msgid "Invalid stock status value selected"
msgstr ""

#: build/views.py:486
msgid "Quantity to complete cannot exceed build output quantity"
msgstr ""

#: build/views.py:492
msgid "Confirm completion of incomplete build"
msgstr ""

#: build/views.py:591
msgid "Build output completed"
msgstr ""

#: build/views.py:628
msgid "Delete Build Order"
msgstr ""

#: build/views.py:643
msgid "Removed parts from build allocation"
msgstr ""

#: build/views.py:655
msgid "Allocate stock to build output"
msgstr ""

#: build/views.py:698
msgid "Item must be currently in stock"
msgstr ""

#: build/views.py:704
msgid "Stock item is over-allocated"
msgstr ""

#: build/views.py:705 templates/js/bom.js:230 templates/js/build.js:705
#: templates/js/build.js:1000 templates/js/build.js:1179
msgid "Available"
msgstr ""

#: build/views.py:707
msgid "Stock item must be selected"
msgstr ""

#: build/views.py:870
msgid "Edit Stock Allocation"
msgstr ""

#: build/views.py:874
msgid "Updated Build Item"
msgstr ""

#: common/files.py:67
msgid "Unsupported file format: {ext.upper()}"
msgstr ""

#: common/files.py:69
msgid "Error reading file (invalid encoding)"
msgstr ""

#: common/files.py:74
msgid "Error reading file (invalid format)"
msgstr ""

#: common/files.py:76
msgid "Error reading file (incorrect dimension)"
msgstr ""

#: common/files.py:78
msgid "Error reading file (data could be corrupted)"
msgstr ""

#: common/forms.py:34 templates/js/attachment.js:42
msgid "File"
msgstr ""

#: common/forms.py:35
msgid "Select file to upload"
msgstr ""

#: common/forms.py:50
msgid "{name.title()} File"
msgstr ""

#: common/forms.py:51
#, python-brace-format
msgid "Select {name} file to upload"
msgstr ""

#: common/models.py:259 common/models.py:739 common/models.py:872
msgid "Settings key (must be unique - case insensitive"
msgstr ""

#: common/models.py:261
msgid "Settings value"
msgstr ""

#: common/models.py:296
msgid "Must be an integer value"
msgstr ""

#: common/models.py:319
msgid "Value must be a boolean value"
msgstr ""

#: common/models.py:330
msgid "Value must be an integer value"
msgstr ""

#: common/models.py:353
msgid "Key string must be unique"
msgstr ""

#: common/models.py:448
msgid "InvenTree Instance Name"
msgstr ""

#: common/models.py:450
msgid "String descriptor for the server instance"
msgstr ""

#: common/models.py:454
msgid "Use instance name"
msgstr ""

#: common/models.py:455
msgid "Use the instance name in the title-bar"
msgstr ""

#: common/models.py:461 company/models.py:97 company/models.py:98
msgid "Company name"
msgstr ""

#: common/models.py:462
msgid "Internal company name"
msgstr ""

#: common/models.py:467
msgid "Base URL"
msgstr ""

#: common/models.py:468
msgid "Base URL for server instance"
msgstr ""

#: common/models.py:474
msgid "Default Currency"
msgstr ""

#: common/models.py:475
msgid "Default currency"
msgstr ""

#: common/models.py:481
msgid "Download from URL"
msgstr ""

#: common/models.py:482
msgid "Allow download of remote images and files from external URL"
msgstr ""

#: common/models.py:488
msgid "Barcode Support"
msgstr ""

#: common/models.py:489
msgid "Enable barcode scanner support"
msgstr ""

#: common/models.py:495
msgid "IPN Regex"
msgstr ""

#: common/models.py:496
msgid "Regular expression pattern for matching Part IPN"
msgstr ""

#: common/models.py:500
msgid "Allow Duplicate IPN"
msgstr ""

#: common/models.py:501
msgid "Allow multiple parts to share the same IPN"
msgstr ""

#: common/models.py:507
msgid "Allow Editing IPN"
msgstr ""

#: common/models.py:508
msgid "Allow changing the IPN value while editing a part"
msgstr ""

#: common/models.py:514
msgid "Copy Part BOM Data"
msgstr ""

#: common/models.py:515
msgid "Copy BOM data by default when duplicating a part"
msgstr ""

#: common/models.py:521
msgid "Copy Part Parameter Data"
msgstr ""

#: common/models.py:522
msgid "Copy parameter data by default when duplicating a part"
msgstr ""

#: common/models.py:528
msgid "Copy Part Test Data"
msgstr ""

#: common/models.py:529
msgid "Copy test data by default when duplicating a part"
msgstr ""

#: common/models.py:535
msgid "Copy Category Parameter Templates"
msgstr ""

#: common/models.py:536
msgid "Copy category parameter templates when creating a part"
msgstr ""

#: common/models.py:542 part/models.py:2280 report/models.py:187
#: stock/forms.py:225 templates/js/table_filters.js:25
#: templates/js/table_filters.js:324
msgid "Template"
msgstr ""

#: common/models.py:543
msgid "Parts are templates by default"
msgstr ""

#: common/models.py:549 part/models.py:865 templates/js/table_filters.js:132
#: templates/js/table_filters.js:336
msgid "Assembly"
msgstr ""

#: common/models.py:550
msgid "Parts can be assembled from other components by default"
msgstr ""

#: common/models.py:556 part/models.py:871 templates/js/table_filters.js:340
msgid "Component"
msgstr ""

#: common/models.py:557
msgid "Parts can be used as sub-components by default"
msgstr ""

#: common/models.py:563 part/models.py:882
msgid "Purchaseable"
msgstr ""

#: common/models.py:564
msgid "Parts are purchaseable by default"
msgstr ""

#: common/models.py:570 part/models.py:887 templates/js/table_filters.js:348
msgid "Salable"
msgstr ""

#: common/models.py:571
msgid "Parts are salable by default"
msgstr ""

#: common/models.py:577 part/models.py:877 templates/js/table_filters.js:33
#: templates/js/table_filters.js:352
msgid "Trackable"
msgstr ""

#: common/models.py:578
msgid "Parts are trackable by default"
msgstr ""

#: common/models.py:584 part/models.py:897 templates/js/table_filters.js:29
msgid "Virtual"
msgstr ""

#: common/models.py:585
msgid "Parts are virtual by default"
msgstr ""

#: common/models.py:591
msgid "Show Quantity in Forms"
msgstr ""

#: common/models.py:592
msgid "Display available part quantity in some forms"
msgstr ""

#: common/models.py:598
msgid "Show Import in Views"
msgstr ""

#: common/models.py:599
msgid "Display the import wizard in some part views"
msgstr ""

#: common/models.py:605
msgid "Show Price in Forms"
msgstr ""

#: common/models.py:606
msgid "Display part price in some forms"
msgstr ""

#: common/models.py:612
msgid "Show related parts"
msgstr ""

#: common/models.py:613
msgid "Display related parts for a part"
msgstr ""

#: common/models.py:619
msgid "Create initial stock"
msgstr ""

#: common/models.py:620
msgid "Create initial stock on part creation"
msgstr ""

#: common/models.py:626
msgid "Internal Prices"
msgstr ""

#: common/models.py:627
msgid "Enable internal prices for parts"
msgstr ""

#: common/models.py:633
msgid "Internal Price as BOM-Price"
msgstr ""

#: common/models.py:634
msgid "Use the internal price (if set) in BOM-price calculations"
msgstr ""

#: common/models.py:640 templates/stats.html:25
msgid "Debug Mode"
msgstr ""

#: common/models.py:641
msgid "Generate reports in debug mode (HTML output)"
msgstr ""

#: common/models.py:647
msgid "Page Size"
msgstr ""

#: common/models.py:648
msgid "Default page size for PDF reports"
msgstr ""

#: common/models.py:658
msgid "Test Reports"
msgstr ""

#: common/models.py:659
msgid "Enable generation of test reports"
msgstr ""

#: common/models.py:665
msgid "Stock Expiry"
msgstr ""

#: common/models.py:666
msgid "Enable stock expiry functionality"
msgstr ""

#: common/models.py:672
msgid "Sell Expired Stock"
msgstr ""

#: common/models.py:673
msgid "Allow sale of expired stock"
msgstr ""

#: common/models.py:679
msgid "Stock Stale Time"
msgstr ""

#: common/models.py:680
msgid "Number of days stock items are considered stale before expiring"
msgstr ""

#: common/models.py:682
msgid "days"
msgstr ""

#: common/models.py:687
msgid "Build Expired Stock"
msgstr ""

#: common/models.py:688
msgid "Allow building with expired stock"
msgstr ""

#: common/models.py:694
msgid "Stock Ownership Control"
msgstr ""

#: common/models.py:695
msgid "Enable ownership control over stock locations and items"
msgstr ""

#: common/models.py:701
msgid "Group by Part"
msgstr ""

#: common/models.py:702
msgid "Group stock items by part reference in table views"
msgstr ""

#: common/models.py:708
msgid "Build Order Reference Prefix"
msgstr ""

#: common/models.py:709
msgid "Prefix value for build order reference"
msgstr ""

#: common/models.py:714
msgid "Build Order Reference Regex"
msgstr ""

#: common/models.py:715
msgid "Regular expression pattern for matching build order reference"
msgstr ""

#: common/models.py:719
msgid "Sales Order Reference Prefix"
msgstr ""

#: common/models.py:720
msgid "Prefix value for sales order reference"
msgstr ""

#: common/models.py:725
msgid "Purchase Order Reference Prefix"
msgstr ""

#: common/models.py:726
msgid "Prefix value for purchase order reference"
msgstr ""

#: common/models.py:750
msgid "Show starred parts"
msgstr ""

#: common/models.py:751
msgid "Show starred parts on the homepage"
msgstr ""

#: common/models.py:756
msgid "Show latest parts"
msgstr ""

#: common/models.py:757
msgid "Show latest parts on the homepage"
msgstr ""

#: common/models.py:762
msgid "Recent Part Count"
msgstr ""

#: common/models.py:763
msgid "Number of recent parts to display on index page"
msgstr ""

#: common/models.py:769
msgid "Show unvalidated BOMs"
msgstr ""

#: common/models.py:770
msgid "Show BOMs that await validation on the homepage"
msgstr ""

#: common/models.py:775
msgid "Show recent stock changes"
msgstr ""

#: common/models.py:776
msgid "Show recently changed stock items on the homepage"
msgstr ""

#: common/models.py:781
msgid "Recent Stock Count"
msgstr ""

#: common/models.py:782
msgid "Number of recent stock items to display on index page"
msgstr ""

#: common/models.py:787
msgid "Show low stock"
msgstr ""

#: common/models.py:788
msgid "Show low stock items on the homepage"
msgstr ""

#: common/models.py:793
msgid "Show depleted stock"
msgstr ""

#: common/models.py:794
msgid "Show depleted stock items on the homepage"
msgstr ""

#: common/models.py:799
msgid "Show needed stock"
msgstr ""

#: common/models.py:800
msgid "Show stock items needed for builds on the homepage"
msgstr ""

#: common/models.py:805
msgid "Show expired stock"
msgstr ""

#: common/models.py:806
msgid "Show expired stock items on the homepage"
msgstr ""

#: common/models.py:811
msgid "Show stale stock"
msgstr ""

#: common/models.py:812
msgid "Show stale stock items on the homepage"
msgstr ""

#: common/models.py:817
msgid "Show pending builds"
msgstr ""

#: common/models.py:818
msgid "Show pending builds on the homepage"
msgstr ""

#: common/models.py:823
msgid "Show overdue builds"
msgstr ""

#: common/models.py:824
msgid "Show overdue builds on the homepage"
msgstr ""

#: common/models.py:829
msgid "Show outstanding POs"
msgstr ""

#: common/models.py:830
msgid "Show outstanding POs on the homepage"
msgstr ""

#: common/models.py:835
msgid "Show overdue POs"
msgstr ""

#: common/models.py:836
msgid "Show overdue POs on the homepage"
msgstr ""

#: common/models.py:841
msgid "Show outstanding SOs"
msgstr ""

#: common/models.py:842
msgid "Show outstanding SOs on the homepage"
msgstr ""

#: common/models.py:847
msgid "Show overdue SOs"
msgstr ""

#: common/models.py:848
msgid "Show overdue SOs on the homepage"
msgstr ""

#: common/models.py:854
msgid "Search Preview Results"
msgstr ""

#: common/models.py:855
msgid "Number of results to show in search preview window"
msgstr ""

#: common/models.py:909 company/forms.py:43
msgid "Price break quantity"
msgstr ""

#: common/models.py:916 company/templates/company/supplier_part.html:231
#: templates/js/part.js:1021
msgid "Price"
msgstr ""

#: common/models.py:917
msgid "Unit price at specified quantity"
msgstr ""

#: common/models.py:1010
msgid "Default"
msgstr ""

#: common/templates/common/edit_setting.html:11
msgid "Current value"
msgstr ""

#: common/views.py:33
msgid "Change Setting"
msgstr ""

#: common/views.py:119
msgid "Supplied value is not allowed"
msgstr ""

#: common/views.py:128
msgid "Supplied value must be a boolean"
msgstr ""

#: common/views.py:138
msgid "Change User Setting"
msgstr ""

#: common/views.py:213 order/templates/order/order_wizard/po_upload.html:42
#: order/templates/order/po_navbar.html:19
#: order/templates/order/po_navbar.html:22
#: order/templates/order/purchase_order_detail.html:26 order/views.py:290
#: part/templates/part/bom_upload/upload_file.html:45
#: part/templates/part/import_wizard/part_upload.html:45 part/views.py:634
#: part/views.py:1248
msgid "Upload File"
msgstr ""

#: common/views.py:214 order/templates/order/order_wizard/match_fields.html:52
#: order/views.py:291 part/templates/part/bom_upload/match_fields.html:52
#: part/templates/part/import_wizard/ajax_match_fields.html:45
#: part/templates/part/import_wizard/match_fields.html:52 part/views.py:635
#: part/views.py:1249
msgid "Match Fields"
msgstr ""

#: common/views.py:215
msgid "Match Items"
msgstr ""

#: common/views.py:560
msgid "Fields matching failed"
msgstr ""

#: common/views.py:615
msgid "Parts imported"
msgstr ""

#: common/views.py:637 order/templates/order/order_wizard/match_fields.html:27
#: order/templates/order/order_wizard/match_parts.html:19
#: order/templates/order/order_wizard/po_upload.html:40
#: part/templates/part/bom_upload/match_fields.html:27
#: part/templates/part/bom_upload/match_parts.html:19
#: part/templates/part/bom_upload/upload_file.html:43
#: part/templates/part/import_wizard/match_fields.html:27
#: part/templates/part/import_wizard/match_references.html:19
#: part/templates/part/import_wizard/part_upload.html:43
msgid "Previous Step"
msgstr ""

#: company/forms.py:24 part/forms.py:47
msgid "URL"
msgstr ""

#: company/forms.py:25 part/forms.py:48
msgid "Image URL"
msgstr ""

#: company/models.py:102
msgid "Company description"
msgstr ""

#: company/models.py:103
msgid "Description of the company"
msgstr ""

#: company/models.py:109 company/templates/company/company_base.html:70
#: templates/js/company.js:265
msgid "Website"
msgstr ""

#: company/models.py:110
msgid "Company website URL"
msgstr ""

#: company/models.py:114 company/templates/company/company_base.html:88
msgid "Address"
msgstr ""

#: company/models.py:115
msgid "Company address"
msgstr ""

#: company/models.py:118
msgid "Phone number"
msgstr ""

#: company/models.py:119
msgid "Contact phone number"
msgstr ""

#: company/models.py:122 company/templates/company/company_base.html:102
msgid "Email"
msgstr ""

#: company/models.py:122
msgid "Contact email address"
msgstr ""

#: company/models.py:125 company/templates/company/company_base.html:109
msgid "Contact"
msgstr ""

#: company/models.py:126
msgid "Point of contact"
msgstr ""

#: company/models.py:128 company/models.py:345 company/models.py:513
#: order/models.py:160 part/models.py:774
#: report/templates/report/inventree_build_order_base.html:165
#: templates/js/company.js:448 templates/js/company.js:730
#: templates/js/part.js:687
msgid "Link"
msgstr ""

#: company/models.py:128
msgid "Link to external company information"
msgstr ""

#: company/models.py:136 part/models.py:784
msgid "Image"
msgstr ""

#: company/models.py:141
msgid "is customer"
msgstr ""

#: company/models.py:141
msgid "Do you sell items to this company?"
msgstr ""

#: company/models.py:143
msgid "is supplier"
msgstr ""

#: company/models.py:143
msgid "Do you purchase items from this company?"
msgstr ""

#: company/models.py:145
msgid "is manufacturer"
msgstr ""

#: company/models.py:145
msgid "Does this company manufacture parts?"
msgstr ""

#: company/models.py:149 company/serializers.py:245
#: company/templates/company/company_base.html:76
msgid "Currency"
msgstr ""

#: company/models.py:152
msgid "Default currency used for this company"
msgstr ""

#: company/models.py:317 company/models.py:484 stock/models.py:448
#: stock/templates/stock/item_base.html:235
msgid "Base Part"
msgstr ""

#: company/models.py:321 company/models.py:488 order/views.py:1082
msgid "Select part"
msgstr ""

#: company/models.py:332 company/templates/company/company_base.html:116
#: company/templates/company/manufacturer_part.html:89
#: company/templates/company/supplier_part.html:98 part/bom.py:170
#: part/bom.py:241 stock/templates/stock/item_base.html:364
#: templates/js/company.js:249 templates/js/company.js:425
#: templates/js/company.js:701
msgid "Manufacturer"
msgstr ""

#: company/models.py:333
msgid "Select manufacturer"
msgstr ""

#: company/models.py:339 company/templates/company/manufacturer_part.html:93
#: company/templates/company/supplier_part.html:106
#: order/templates/order/purchase_order_detail.html:331 part/bom.py:171
#: part/bom.py:242 templates/js/company.js:441 templates/js/company.js:719
msgid "MPN"
msgstr ""

#: company/models.py:340
msgid "Manufacturer Part Number"
msgstr ""

#: company/models.py:346
msgid "URL for external manufacturer part link"
msgstr ""

#: company/models.py:352
msgid "Manufacturer part description"
msgstr ""

#: company/models.py:406 company/models.py:507
#: company/templates/company/manufacturer_part.html:6
#: company/templates/company/manufacturer_part.html:23
#: stock/templates/stock/item_base.html:374
msgid "Manufacturer Part"
msgstr ""

#: company/models.py:413
msgid "Parameter name"
msgstr ""

#: company/models.py:419
#: report/templates/report/inventree_test_report_base.html:90
#: stock/models.py:1808 templates/InvenTree/settings/header.html:8
#: templates/js/company.js:551 templates/js/part.js:348
#: templates/js/stock.js:495
msgid "Value"
msgstr ""

#: company/models.py:420
msgid "Parameter value"
msgstr ""

#: company/models.py:426 part/models.py:859 part/models.py:2248
#: templates/js/company.js:557 templates/js/part.js:354
msgid "Units"
msgstr ""

#: company/models.py:427
msgid "Parameter units"
msgstr ""

#: company/models.py:494 company/templates/company/company_base.html:121
#: company/templates/company/supplier_part.html:88 order/models.py:260
#: order/templates/order/order_base.html:92
#: order/templates/order/order_wizard/select_pos.html:30 part/bom.py:175
#: part/bom.py:286 stock/templates/stock/item_base.html:381
#: templates/js/company.js:253 templates/js/company.js:675
#: templates/js/order.js:234
msgid "Supplier"
msgstr ""

#: company/models.py:495
msgid "Select supplier"
msgstr ""

#: company/models.py:500 company/templates/company/supplier_part.html:92
#: order/templates/order/purchase_order_detail.html:318 part/bom.py:176
#: part/bom.py:287
msgid "SKU"
msgstr ""

#: company/models.py:501
msgid "Supplier stock keeping unit"
msgstr ""

#: company/models.py:508
msgid "Select manufacturer part"
msgstr ""

#: company/models.py:514
msgid "URL for external supplier part link"
msgstr ""

#: company/models.py:520
msgid "Supplier part description"
msgstr ""

#: company/models.py:525 company/templates/company/supplier_part.html:120
#: part/models.py:2396 report/templates/report/inventree_po_report.html:93
#: report/templates/report/inventree_so_report.html:93
msgid "Note"
msgstr ""

#: company/models.py:529 part/models.py:1652
msgid "base cost"
msgstr ""

#: company/models.py:529 part/models.py:1652
msgid "Minimum charge (e.g. stocking fee)"
msgstr ""

#: company/models.py:531 company/templates/company/supplier_part.html:113
#: stock/models.py:472 stock/templates/stock/item_base.html:322
#: templates/js/company.js:751 templates/js/stock.js:1078
msgid "Packaging"
msgstr ""

#: company/models.py:531
msgid "Part packaging"
msgstr ""

#: company/models.py:533 part/models.py:1654
msgid "multiple"
msgstr ""

#: company/models.py:533
msgid "Order multiple"
msgstr ""

#: company/serializers.py:68
msgid "Default currency used for this supplier"
msgstr ""

#: company/serializers.py:69
msgid "Currency Code"
msgstr ""

#: company/templates/company/company_base.html:9
#: company/templates/company/company_base.html:35
#: templates/InvenTree/search.html:304 templates/js/company.js:238
msgid "Company"
msgstr ""

#: company/templates/company/company_base.html:25
#: part/templates/part/part_thumb.html:21
msgid "Upload new image"
msgstr ""

#: company/templates/company/company_base.html:27
#: part/templates/part/part_thumb.html:23
msgid "Download image from URL"
msgstr ""

#: company/templates/company/company_base.html:46 templates/js/order.js:63
msgid "Create Purchase Order"
msgstr ""

#: company/templates/company/company_base.html:51
msgid "Edit company information"
msgstr ""

#: company/templates/company/company_base.html:56
#: company/templates/company/company_base.html:153
msgid "Delete Company"
msgstr ""

#: company/templates/company/company_base.html:64
msgid "Company Details"
msgstr ""

#: company/templates/company/company_base.html:81
msgid "Uses default currency"
msgstr ""

#: company/templates/company/company_base.html:95
msgid "Phone"
msgstr ""

#: company/templates/company/company_base.html:126 order/models.py:544
#: order/templates/order/sales_order_base.html:94 stock/models.py:490
#: stock/models.py:491 stock/templates/stock/item_base.html:274
#: templates/js/company.js:245 templates/js/order.js:331
#: templates/js/stock.js:1456
msgid "Customer"
msgstr ""

#: company/templates/company/company_base.html:193
#: part/templates/part/part_base.html:353
msgid "Upload Image"
msgstr ""

#: company/templates/company/detail.html:14
#: company/templates/company/manufacturer_part_navbar.html:18
#: templates/InvenTree/search.html:164
msgid "Supplier Parts"
msgstr ""

#: company/templates/company/detail.html:22
#: order/templates/order/order_wizard/select_parts.html:44
#: templates/js/part.js:79
msgid "Create new supplier part"
msgstr ""

#: company/templates/company/detail.html:23
#: company/templates/company/manufacturer_part.html:109
#: part/templates/part/detail.html:289 templates/js/part.js:78
msgid "New Supplier Part"
msgstr ""

#: company/templates/company/detail.html:28
#: company/templates/company/detail.html:70
#: company/templates/company/manufacturer_part.html:112
#: company/templates/company/manufacturer_part.html:136
#: part/templates/part/category.html:135 part/templates/part/detail.html:292
#: part/templates/part/detail.html:315
msgid "Options"
msgstr ""

#: company/templates/company/detail.html:33
#: company/templates/company/detail.html:75
#: part/templates/part/category.html:140
msgid "Order parts"
msgstr ""

#: company/templates/company/detail.html:36
#: company/templates/company/detail.html:78
msgid "Delete parts"
msgstr ""

#: company/templates/company/detail.html:36
#: company/templates/company/detail.html:78
msgid "Delete Parts"
msgstr ""

#: company/templates/company/detail.html:56 templates/InvenTree/search.html:149
msgid "Manufacturer Parts"
msgstr ""

#: company/templates/company/detail.html:64
msgid "Create new manufacturer part"
msgstr ""

#: company/templates/company/detail.html:65 part/templates/part/detail.html:312
msgid "New Manufacturer Part"
msgstr ""

#: company/templates/company/detail.html:97
msgid "Supplier Stock"
msgstr ""

#: company/templates/company/detail.html:106
#: company/templates/company/navbar.html:40
#: company/templates/company/navbar.html:43
#: order/templates/order/purchase_orders.html:8
#: order/templates/order/purchase_orders.html:13
#: part/templates/part/detail.html:50 part/templates/part/navbar.html:71
#: part/templates/part/navbar.html:74 templates/InvenTree/index.html:260
#: templates/InvenTree/search.html:325
#: templates/InvenTree/settings/navbar.html:95
#: templates/InvenTree/settings/navbar.html:97 templates/navbar.html:37
#: users/models.py:45
msgid "Purchase Orders"
msgstr ""

#: company/templates/company/detail.html:112
#: order/templates/order/purchase_orders.html:20
msgid "Create new purchase order"
msgstr ""

#: company/templates/company/detail.html:113
#: order/templates/order/purchase_orders.html:21
msgid "New Purchase Order"
msgstr ""

#: company/templates/company/detail.html:128
#: company/templates/company/navbar.html:49
#: company/templates/company/navbar.html:52
#: order/templates/order/sales_orders.html:8
#: order/templates/order/sales_orders.html:13
#: part/templates/part/detail.html:71 part/templates/part/navbar.html:79
#: part/templates/part/navbar.html:82 templates/InvenTree/index.html:291
#: templates/InvenTree/search.html:345
#: templates/InvenTree/settings/navbar.html:101
#: templates/InvenTree/settings/navbar.html:103 templates/navbar.html:46
#: users/models.py:46
msgid "Sales Orders"
msgstr ""

#: company/templates/company/detail.html:134
#: order/templates/order/sales_orders.html:20
msgid "Create new sales order"
msgstr ""

#: company/templates/company/detail.html:135
#: order/templates/order/sales_orders.html:21
msgid "New Sales Order"
msgstr ""

#: company/templates/company/detail.html:151
#: company/templates/company/navbar.html:55
#: company/templates/company/navbar.html:58 templates/js/build.js:597
msgid "Assigned Stock"
msgstr ""

#: company/templates/company/detail.html:169
msgid "Company Notes"
msgstr ""

#: company/templates/company/detail.html:364
#: company/templates/company/manufacturer_part.html:200
#: part/templates/part/detail.html:825
msgid "Delete Supplier Parts?"
msgstr ""

#: company/templates/company/detail.html:365
#: company/templates/company/manufacturer_part.html:201
#: part/templates/part/detail.html:826
msgid "All selected supplier parts will be deleted"
msgstr ""

#: company/templates/company/index.html:8
msgid "Supplier List"
msgstr ""

#: company/templates/company/manufacturer_part.html:40
#: company/templates/company/supplier_part.html:40
#: company/templates/company/supplier_part.html:146
#: part/templates/part/detail.html:55 part/templates/part/part_base.html:101
msgid "Order part"
msgstr ""

#: company/templates/company/manufacturer_part.html:45
#: templates/js/company.js:473
msgid "Edit manufacturer part"
msgstr ""

#: company/templates/company/manufacturer_part.html:49
#: templates/js/company.js:474
msgid "Delete manufacturer part"
msgstr ""

#: company/templates/company/manufacturer_part.html:61
msgid "Manufacturer Part Details"
msgstr ""

#: company/templates/company/manufacturer_part.html:66
#: company/templates/company/supplier_part.html:65
msgid "Internal Part"
msgstr ""

#: company/templates/company/manufacturer_part.html:103
#: company/templates/company/manufacturer_part_navbar.html:21
#: company/views.py:49 part/templates/part/navbar.html:65
#: part/templates/part/navbar.html:68 part/templates/part/prices.html:144
#: templates/InvenTree/search.html:316 templates/navbar.html:35
msgid "Suppliers"
msgstr ""

#: company/templates/company/manufacturer_part.html:114
#: part/templates/part/detail.html:294
msgid "Delete supplier parts"
msgstr ""

#: company/templates/company/manufacturer_part.html:114
#: company/templates/company/manufacturer_part.html:138
#: company/templates/company/manufacturer_part.html:239
#: part/templates/part/detail.html:214 part/templates/part/detail.html:294
#: part/templates/part/detail.html:317 templates/js/company.js:339
#: users/models.py:194
msgid "Delete"
msgstr ""

#: company/templates/company/manufacturer_part.html:127
#: company/templates/company/manufacturer_part_navbar.html:11
#: company/templates/company/manufacturer_part_navbar.html:14
#: part/templates/part/category_navbar.html:38
#: part/templates/part/category_navbar.html:41
#: part/templates/part/detail.html:155 part/templates/part/navbar.html:14
#: part/templates/part/navbar.html:17
msgid "Parameters"
msgstr ""

#: company/templates/company/manufacturer_part.html:133
#: part/templates/part/detail.html:162
#: templates/InvenTree/settings/category.html:26
#: templates/InvenTree/settings/part.html:63
msgid "New Parameter"
msgstr ""

#: company/templates/company/manufacturer_part.html:138
msgid "Delete parameters"
msgstr ""

#: company/templates/company/manufacturer_part.html:176
#: part/templates/part/detail.html:718
msgid "Add Parameter"
msgstr ""

#: company/templates/company/manufacturer_part.html:224
msgid "Selected parameters will be deleted"
msgstr ""

#: company/templates/company/manufacturer_part.html:236
msgid "Delete Parameters"
msgstr ""

#: company/templates/company/manufacturer_part_navbar.html:26
msgid "Manufacturer Part Stock"
msgstr ""

#: company/templates/company/manufacturer_part_navbar.html:29
#: company/templates/company/navbar.html:34
#: company/templates/company/supplier_part_navbar.html:15
#: part/templates/part/navbar.html:31 stock/api.py:53
#: stock/templates/stock/loc_link.html:7 stock/templates/stock/location.html:36
#: stock/templates/stock/stock_app_base.html:10
#: templates/InvenTree/index.html:150 templates/InvenTree/search.html:196
#: templates/InvenTree/search.html:232
#: templates/InvenTree/settings/navbar.html:83
#: templates/InvenTree/settings/navbar.html:85 templates/js/part.js:269
#: templates/js/part.js:494 templates/js/part.js:654 templates/js/stock.js:123
#: templates/js/stock.js:926 templates/navbar.html:26
msgid "Stock"
msgstr ""

#: company/templates/company/manufacturer_part_navbar.html:33
msgid "Manufacturer Part Orders"
msgstr ""

#: company/templates/company/manufacturer_part_navbar.html:36
#: company/templates/company/supplier_part_navbar.html:22
msgid "Orders"
msgstr ""

#: company/templates/company/navbar.html:13
#: company/templates/company/navbar.html:16
msgid "Manufactured Parts"
msgstr ""

#: company/templates/company/navbar.html:22
#: company/templates/company/navbar.html:25
msgid "Supplied Parts"
msgstr ""

#: company/templates/company/navbar.html:31 part/templates/part/navbar.html:28
#: stock/templates/stock/location.html:119
#: stock/templates/stock/location.html:134
#: stock/templates/stock/location.html:148
#: stock/templates/stock/location_navbar.html:18
#: stock/templates/stock/location_navbar.html:21
#: templates/InvenTree/search.html:198 templates/js/stock.js:1355
#: templates/stats.html:93 templates/stats.html:102 users/models.py:43
msgid "Stock Items"
msgstr ""

#: company/templates/company/supplier_part.html:7
#: company/templates/company/supplier_part.html:24 stock/models.py:457
#: stock/templates/stock/item_base.html:386 templates/js/company.js:691
#: templates/js/stock.js:1050
msgid "Supplier Part"
msgstr ""

#: company/templates/company/supplier_part.html:44 templates/js/company.js:764
msgid "Edit supplier part"
msgstr ""

#: company/templates/company/supplier_part.html:48 templates/js/company.js:765
msgid "Delete supplier part"
msgstr ""

#: company/templates/company/supplier_part.html:60
msgid "Supplier Part Details"
msgstr ""

#: company/templates/company/supplier_part.html:131
#: company/templates/company/supplier_part_navbar.html:12
msgid "Supplier Part Stock"
msgstr ""

#: company/templates/company/supplier_part.html:140
#: company/templates/company/supplier_part_navbar.html:19
msgid "Supplier Part Orders"
msgstr ""

#: company/templates/company/supplier_part.html:147
#: part/templates/part/detail.html:56
msgid "Order Part"
msgstr ""

#: company/templates/company/supplier_part.html:158
#: part/templates/part/navbar.html:58 part/templates/part/prices.html:7
msgid "Pricing Information"
msgstr ""

#: company/templates/company/supplier_part.html:164
#: company/templates/company/supplier_part.html:265
#: part/templates/part/prices.html:253 part/views.py:2259
msgid "Add Price Break"
msgstr ""

#: company/templates/company/supplier_part.html:185
msgid "No price break information found"
msgstr ""

#: company/templates/company/supplier_part.html:199 part/views.py:2321
msgid "Delete Price Break"
msgstr ""

#: company/templates/company/supplier_part.html:213 part/views.py:2307
msgid "Edit Price Break"
msgstr ""

#: company/templates/company/supplier_part.html:238
msgid "Edit price break"
msgstr ""

#: company/templates/company/supplier_part.html:239
msgid "Delete price break"
msgstr ""

#: company/templates/company/supplier_part_navbar.html:26
msgid "Supplier Part Pricing"
msgstr ""

#: company/templates/company/supplier_part_navbar.html:29
msgid "Pricing"
msgstr ""

#: company/views.py:50
msgid "New Supplier"
msgstr ""

#: company/views.py:55 part/templates/part/prices.html:148
#: templates/InvenTree/search.html:306 templates/navbar.html:36
msgid "Manufacturers"
msgstr ""

#: company/views.py:56
msgid "New Manufacturer"
msgstr ""

#: company/views.py:61 templates/InvenTree/search.html:336
#: templates/navbar.html:45
msgid "Customers"
msgstr ""

#: company/views.py:62
msgid "New Customer"
msgstr ""

#: company/views.py:69
msgid "Companies"
msgstr ""

#: company/views.py:70
msgid "New Company"
msgstr ""

#: company/views.py:129 part/views.py:974
msgid "Download Image"
msgstr ""

#: company/views.py:158 part/views.py:1006
msgid "Image size exceeds maximum allowable size for download"
msgstr ""

#: company/views.py:165 part/views.py:1013
#, python-brace-format
msgid "Invalid response: {code}"
msgstr ""

#: company/views.py:174 part/views.py:1022
msgid "Supplied URL is not a valid image file"
msgstr ""

#: label/api.py:57 report/api.py:201
msgid "No valid objects provided to template"
msgstr ""

#: label/models.py:113
msgid "Label name"
msgstr ""

#: label/models.py:120
msgid "Label description"
msgstr ""

#: label/models.py:127 stock/forms.py:168
msgid "Label"
msgstr ""

#: label/models.py:128
msgid "Label template file"
msgstr ""

#: label/models.py:134 report/models.py:298
msgid "Enabled"
msgstr ""

#: label/models.py:135
msgid "Label template is enabled"
msgstr ""

#: label/models.py:140
msgid "Width [mm]"
msgstr ""

#: label/models.py:141
msgid "Label width, specified in mm"
msgstr ""

#: label/models.py:147
msgid "Height [mm]"
msgstr ""

#: label/models.py:148
msgid "Label height, specified in mm"
msgstr ""

#: label/models.py:154 report/models.py:291
msgid "Filename Pattern"
msgstr ""

#: label/models.py:155
msgid "Pattern for generating label filenames"
msgstr ""

#: label/models.py:258
msgid "Query filters (comma-separated list of key=value pairs),"
msgstr ""

#: label/models.py:259 label/models.py:319 label/models.py:366
#: report/models.py:322 report/models.py:457 report/models.py:495
msgid "Filters"
msgstr ""

#: label/models.py:318
msgid "Query filters (comma-separated list of key=value pairs"
msgstr ""

#: label/models.py:365
msgid "Part query filters (comma-separated value of key=value pairs)"
msgstr ""

#: order/forms.py:30 order/templates/order/order_base.html:47
msgid "Place order"
msgstr ""

#: order/forms.py:41 order/templates/order/order_base.html:54
msgid "Mark order as complete"
msgstr ""

#: order/forms.py:52 order/forms.py:63 order/templates/order/order_base.html:59
#: order/templates/order/sales_order_base.html:61
msgid "Cancel order"
msgstr ""

#: order/forms.py:74 order/templates/order/sales_order_base.html:58
msgid "Ship order"
msgstr ""

#: order/forms.py:89
msgid "Set all received parts listed above to this location (if left blank, use \"Destination\" column value in above table)"
msgstr ""

#: order/forms.py:116
msgid "Enter stock item serial numbers"
msgstr ""

#: order/forms.py:122
msgid "Enter quantity of stock items"
msgstr ""

#: order/models.py:158
msgid "Order description"
msgstr ""

#: order/models.py:160
msgid "Link to external page"
msgstr ""

#: order/models.py:168
msgid "Created By"
msgstr ""

#: order/models.py:175
msgid "User or group responsible for this order"
msgstr ""

#: order/models.py:180
msgid "Order notes"
msgstr ""

#: order/models.py:247 order/models.py:534
msgid "Order reference"
msgstr ""

#: order/models.py:252 order/models.py:549
msgid "Purchase order status"
msgstr ""

#: order/models.py:261
msgid "Company from which the items are being ordered"
msgstr ""

#: order/models.py:264 order/templates/order/order_base.html:98
#: templates/js/order.js:243
msgid "Supplier Reference"
msgstr ""

#: order/models.py:264
msgid "Supplier order reference code"
msgstr ""

#: order/models.py:271
msgid "received by"
msgstr ""

#: order/models.py:276
msgid "Issue Date"
msgstr ""

#: order/models.py:277
msgid "Date order was issued"
msgstr ""

#: order/models.py:282
msgid "Target Delivery Date"
msgstr ""

#: order/models.py:283
msgid "Expected date for order delivery. Order will be overdue after this date."
msgstr ""

#: order/models.py:289
msgid "Date order was completed"
msgstr ""

#: order/models.py:313 stock/models.py:345 stock/models.py:1060
msgid "Quantity must be greater than zero"
msgstr ""

#: order/models.py:318
msgid "Part supplier must match PO supplier"
msgstr ""

#: order/models.py:416
msgid "Lines can only be received against an order marked as 'Placed'"
msgstr ""

#: order/models.py:420
msgid "Quantity must be an integer"
msgstr ""

#: order/models.py:422
msgid "Quantity must be a positive number"
msgstr ""

#: order/models.py:545
msgid "Company to which the items are being sold"
msgstr ""

#: order/models.py:551
msgid "Customer Reference "
msgstr ""

#: order/models.py:551
msgid "Customer order reference code"
msgstr ""

#: order/models.py:556
msgid "Target date for order completion. Order will be overdue after this date."
msgstr ""

#: order/models.py:559 templates/js/order.js:372
msgid "Shipment Date"
msgstr ""

#: order/models.py:566
msgid "shipped by"
msgstr ""

#: order/models.py:610
msgid "SalesOrder cannot be shipped as it is not currently pending"
msgstr ""

#: order/models.py:707
msgid "Item quantity"
msgstr ""

#: order/models.py:713
msgid "Line item reference"
msgstr ""

#: order/models.py:715
msgid "Line item notes"
msgstr ""

#: order/models.py:745 order/models.py:823 templates/js/order.js:422
msgid "Order"
msgstr ""

#: order/models.py:746 order/templates/order/order_base.html:9
#: order/templates/order/order_base.html:24
#: report/templates/report/inventree_po_report.html:77
#: stock/templates/stock/item_base.html:336 templates/js/order.js:212
#: templates/js/stock.js:1029 templates/js/stock.js:1437
msgid "Purchase Order"
msgstr ""

#: order/models.py:767
msgid "Supplier part"
msgstr ""

#: order/models.py:770 order/templates/order/order_base.html:131
#: order/templates/order/purchase_order_detail.html:388
#: order/templates/order/receive_parts.html:22
#: order/templates/order/sales_order_base.html:133
msgid "Received"
msgstr ""

#: order/models.py:770
msgid "Number of items received"
msgstr ""

#: order/models.py:776 part/templates/part/prices.html:157 stock/models.py:582
#: stock/templates/stock/item_base.html:343 templates/js/stock.js:1073
msgid "Purchase Price"
msgstr ""

#: order/models.py:777
msgid "Unit purchase price"
msgstr ""

#: order/models.py:785
msgid "Where does the Purchaser want this item to be stored?"
msgstr ""

#: order/models.py:831 part/templates/part/part_pricing.html:97
#: part/templates/part/prices.html:97 part/templates/part/prices.html:266
msgid "Sale Price"
msgstr ""

#: order/models.py:832
msgid "Unit sale price"
msgstr ""

#: order/models.py:911 order/models.py:913
msgid "Stock item has not been assigned"
msgstr ""

#: order/models.py:917
msgid "Cannot allocate stock item to a line with a different part"
msgstr ""

#: order/models.py:919
msgid "Cannot allocate stock to a line without a part"
msgstr ""

#: order/models.py:922
msgid "Allocation quantity cannot exceed stock quantity"
msgstr ""

#: order/models.py:932
msgid "Quantity must be 1 for serialized stock item"
msgstr ""

#: order/models.py:937
msgid "Line"
msgstr ""

#: order/models.py:948
msgid "Item"
msgstr ""

#: order/models.py:949
msgid "Select stock item to allocate"
msgstr ""

#: order/models.py:952
msgid "Enter stock allocation quantity"
msgstr ""

#: order/serializers.py:139
msgid "Purchase price currency"
msgstr ""

#: order/serializers.py:360
msgid "Sale price currency"
msgstr ""

#: order/templates/order/delete_attachment.html:5
#: stock/templates/stock/attachment_delete.html:5
#: templates/attachment_delete.html:5
msgid "Are you sure you want to delete this attachment?"
msgstr ""

#: order/templates/order/order_base.html:39
#: order/templates/order/sales_order_base.html:50
msgid "Print"
msgstr ""

#: order/templates/order/order_base.html:43
#: order/templates/order/sales_order_base.html:54
msgid "Edit order information"
msgstr ""

#: order/templates/order/order_base.html:51
msgid "Receive items"
msgstr ""

#: order/templates/order/order_base.html:64
msgid "Export order to file"
msgstr ""

#: order/templates/order/order_base.html:72
#: order/templates/order/po_navbar.html:12
msgid "Purchase Order Details"
msgstr ""

#: order/templates/order/order_base.html:77
#: order/templates/order/sales_order_base.html:79
msgid "Order Reference"
msgstr ""

#: order/templates/order/order_base.html:82
#: order/templates/order/sales_order_base.html:84
msgid "Order Status"
msgstr ""

#: order/templates/order/order_base.html:117
#: report/templates/report/inventree_build_order_base.html:122
msgid "Issued"
msgstr ""

#: order/templates/order/order_base.html:185
msgid "Edit Purchase Order"
msgstr ""

#: order/templates/order/order_base.html:196
#: order/templates/order/purchase_order_detail.html:265
#: part/templates/part/category.html:255 part/templates/part/category.html:297
#: stock/templates/stock/location.html:250 templates/js/part.js:64
msgid "New Location"
msgstr ""

#: order/templates/order/order_base.html:197
#: order/templates/order/purchase_order_detail.html:266
#: stock/templates/stock/location.html:42 templates/js/part.js:65
msgid "Create new stock location"
msgstr ""

#: order/templates/order/order_cancel.html:8
msgid "Cancelling this order means that the order and line items will no longer be editable."
msgstr ""

#: order/templates/order/order_complete.html:7
msgid "Mark this order as complete?"
msgstr ""

#: order/templates/order/order_complete.html:10
msgid "This order has line items which have not been marked as received."
msgstr ""

#: order/templates/order/order_complete.html:11
msgid "Completing this order means that the order and line items will no longer be editable."
msgstr ""

#: order/templates/order/order_issue.html:8
msgid "After placing this purchase order, line items will no longer be editable."
msgstr ""

#: order/templates/order/order_wizard/match_fields.html:9
#: part/templates/part/bom_upload/match_fields.html:9
#: part/templates/part/import_wizard/ajax_match_fields.html:9
#: part/templates/part/import_wizard/match_fields.html:9
msgid "Missing selections for the following required columns"
msgstr ""

#: order/templates/order/order_wizard/match_fields.html:20
#: part/templates/part/bom_upload/match_fields.html:20
#: part/templates/part/import_wizard/ajax_match_fields.html:20
#: part/templates/part/import_wizard/match_fields.html:20
msgid "Duplicate selections found, see below. Fix them then retry submitting."
msgstr ""

#: order/templates/order/order_wizard/match_fields.html:29
#: order/templates/order/order_wizard/match_parts.html:21
#: part/templates/part/bom_upload/match_fields.html:29
#: part/templates/part/bom_upload/match_parts.html:21
#: part/templates/part/import_wizard/match_fields.html:29
#: part/templates/part/import_wizard/match_references.html:21
msgid "Submit Selections"
msgstr ""

#: order/templates/order/order_wizard/match_fields.html:35
#: part/templates/part/bom_upload/match_fields.html:35
#: part/templates/part/import_wizard/ajax_match_fields.html:28
#: part/templates/part/import_wizard/match_fields.html:35
msgid "File Fields"
msgstr ""

#: order/templates/order/order_wizard/match_fields.html:42
#: part/templates/part/bom_upload/match_fields.html:42
#: part/templates/part/import_wizard/ajax_match_fields.html:35
#: part/templates/part/import_wizard/match_fields.html:42
msgid "Remove column"
msgstr ""

#: order/templates/order/order_wizard/match_fields.html:60
#: part/templates/part/bom_upload/match_fields.html:60
#: part/templates/part/import_wizard/ajax_match_fields.html:53
#: part/templates/part/import_wizard/match_fields.html:60
msgid "Duplicate selection"
msgstr ""

#: order/templates/order/order_wizard/match_fields.html:71
#: order/templates/order/order_wizard/match_parts.html:52
#: part/templates/part/bom_upload/match_fields.html:71
#: part/templates/part/bom_upload/match_parts.html:53
#: part/templates/part/import_wizard/ajax_match_fields.html:64
#: part/templates/part/import_wizard/ajax_match_references.html:42
#: part/templates/part/import_wizard/match_fields.html:71
#: part/templates/part/import_wizard/match_references.html:49
msgid "Remove row"
msgstr ""

#: order/templates/order/order_wizard/match_parts.html:12
#: part/templates/part/bom_upload/match_parts.html:12
#: part/templates/part/import_wizard/ajax_match_references.html:12
#: part/templates/part/import_wizard/match_references.html:12
msgid "Errors exist in the submitted data"
msgstr ""

#: order/templates/order/order_wizard/match_parts.html:28
#: part/templates/part/bom_upload/match_parts.html:28
#: part/templates/part/import_wizard/ajax_match_references.html:21
#: part/templates/part/import_wizard/match_references.html:28
msgid "Row"
msgstr ""

#: order/templates/order/order_wizard/match_parts.html:29
msgid "Select Supplier Part"
msgstr ""

#: order/templates/order/order_wizard/po_upload.html:11
msgid "Upload File for Purchase Order"
msgstr ""

#: order/templates/order/order_wizard/po_upload.html:18
#: part/templates/part/bom_upload/upload_file.html:24
#: part/templates/part/import_wizard/ajax_part_upload.html:10
#: part/templates/part/import_wizard/part_upload.html:21
#, python-format
msgid "Step %(step)s of %(count)s"
msgstr ""

#: order/templates/order/order_wizard/po_upload.html:48
msgid "Order is already processed. Files cannot be uploaded."
msgstr ""

#: order/templates/order/order_wizard/select_parts.html:11
msgid "Step 1 of 2 - Select Part Suppliers"
msgstr ""

#: order/templates/order/order_wizard/select_parts.html:16
msgid "Select suppliers"
msgstr ""

#: order/templates/order/order_wizard/select_parts.html:20
msgid "No purchaseable parts selected"
msgstr ""

#: order/templates/order/order_wizard/select_parts.html:33
msgid "Select Supplier"
msgstr ""

#: order/templates/order/order_wizard/select_parts.html:57
msgid "No price"
msgstr ""

#: order/templates/order/order_wizard/select_parts.html:65
#, python-format
msgid "Select a supplier for <i>%(name)s</i>"
msgstr ""

#: order/templates/order/order_wizard/select_parts.html:77
#: part/templates/part/set_category.html:32
msgid "Remove part"
msgstr ""

#: order/templates/order/order_wizard/select_pos.html:8
msgid "Step 2 of 2 - Select Purchase Orders"
msgstr ""

#: order/templates/order/order_wizard/select_pos.html:12
msgid "Select existing purchase orders, or create new orders."
msgstr ""

#: order/templates/order/order_wizard/select_pos.html:31
#: templates/js/order.js:269 templates/js/order.js:377
msgid "Items"
msgstr ""

#: order/templates/order/order_wizard/select_pos.html:32
msgid "Select Purchase Order"
msgstr ""

#: order/templates/order/order_wizard/select_pos.html:45
#, python-format
msgid "Create new purchase order for %(name)s"
msgstr ""

#: order/templates/order/order_wizard/select_pos.html:68
#, python-format
msgid "Select a purchase order for %(name)s"
msgstr ""

#: order/templates/order/po_attachments.html:12
#: order/templates/order/po_navbar.html:32
#: order/templates/order/purchase_order_detail.html:47
msgid "Purchase Order Attachments"
msgstr ""

#: order/templates/order/po_navbar.html:26
msgid "Received Stock Items"
msgstr ""

#: order/templates/order/po_navbar.html:29
#: order/templates/order/po_received_items.html:12
#: order/templates/order/purchase_order_detail.html:38
msgid "Received Items"
msgstr ""

#: order/templates/order/purchase_order_detail.html:17
msgid "Purchase Order Items"
msgstr ""

#: order/templates/order/purchase_order_detail.html:23
#: order/templates/order/purchase_order_detail.html:202
#: order/templates/order/sales_order_detail.html:23
#: order/templates/order/sales_order_detail.html:176
msgid "Add Line Item"
msgstr ""

#: order/templates/order/purchase_order_detail.html:58
#: order/templates/order/sales_order_detail.html:54
msgid "Order Notes"
msgstr ""

#: order/templates/order/purchase_order_detail.html:238
#: order/templates/order/sales_order_detail.html:518
msgid "Edit Line Item"
msgstr ""

#: order/templates/order/purchase_order_detail.html:248
#: order/templates/order/sales_order_detail.html:528
msgid "Delete Line Item"
msgstr ""

#: order/templates/order/purchase_order_detail.html:279
msgid "No line items found"
msgstr ""

#: order/templates/order/purchase_order_detail.html:307
#: order/templates/order/sales_order_detail.html:353
msgid "Total"
msgstr ""

#: order/templates/order/purchase_order_detail.html:360
#: order/templates/order/sales_order_detail.html:376 templates/js/part.js:996
#: templates/js/part.js:1185
msgid "Unit Price"
msgstr ""

#: order/templates/order/purchase_order_detail.html:367
#: order/templates/order/sales_order_detail.html:383
msgid "Total price"
msgstr ""

#: order/templates/order/purchase_order_detail.html:431
#: order/templates/order/sales_order_detail.html:489
msgid "Edit line item"
msgstr ""

#: order/templates/order/purchase_order_detail.html:432
msgid "Delete line item"
msgstr ""

#: order/templates/order/purchase_order_detail.html:437
msgid "Receive line item"
msgstr ""

#: order/templates/order/purchase_orders.html:24
#: order/templates/order/sales_orders.html:24
msgid "Print Order Reports"
msgstr ""

#: order/templates/order/receive_parts.html:8
#, python-format
msgid "Receive outstanding parts for <b>%(order)s</b> - <i>%(desc)s</i>"
msgstr ""

#: order/templates/order/receive_parts.html:14 part/api.py:47
#: part/models.py:348 part/templates/part/cat_link.html:7
#: part/templates/part/category.html:108 part/templates/part/category.html:122
#: part/templates/part/category_navbar.html:21
#: part/templates/part/category_navbar.html:24
#: templates/InvenTree/index.html:102 templates/InvenTree/search.html:114
#: templates/InvenTree/settings/navbar.html:71
#: templates/InvenTree/settings/navbar.html:73 templates/js/part.js:855
#: templates/navbar.html:23 templates/stats.html:80 templates/stats.html:89
#: users/models.py:41
msgid "Parts"
msgstr ""

#: order/templates/order/receive_parts.html:15
msgid "Fill out number of parts received, the status and destination"
msgstr ""

#: order/templates/order/receive_parts.html:20
msgid "Order Code"
msgstr ""

#: order/templates/order/receive_parts.html:21
#: part/templates/part/part_base.html:194 templates/js/part.js:670
msgid "On Order"
msgstr ""

#: order/templates/order/receive_parts.html:23
msgid "Receive"
msgstr ""

#: order/templates/order/receive_parts.html:37
msgid "Error: Referenced part has been removed"
msgstr ""

#: order/templates/order/receive_parts.html:68
msgid "Remove line"
msgstr ""

#: order/templates/order/sales_order_base.html:16
msgid "This Sales Order has not been fully allocated"
msgstr ""

#: order/templates/order/sales_order_base.html:66
msgid "Packing List"
msgstr ""

#: order/templates/order/sales_order_base.html:74
msgid "Sales Order Details"
msgstr ""

#: order/templates/order/sales_order_base.html:100 templates/js/order.js:344
msgid "Customer Reference"
msgstr ""

#: order/templates/order/sales_order_base.html:178
msgid "Edit Sales Order"
msgstr ""

#: order/templates/order/sales_order_cancel.html:8
#: order/templates/order/sales_order_ship.html:9
#: part/templates/part/bom_duplicate.html:12
#: stock/templates/stock/stockitem_convert.html:13
msgid "Warning"
msgstr ""

#: order/templates/order/sales_order_cancel.html:9
msgid "Cancelling this order means that the order will no longer be editable."
msgstr ""

#: order/templates/order/sales_order_detail.html:17
msgid "Sales Order Items"
msgstr ""

#: order/templates/order/sales_order_detail.html:225 templates/js/bom.js:358
#: templates/js/build.js:759 templates/js/build.js:1202
msgid "Actions"
msgstr ""

#: order/templates/order/sales_order_detail.html:232 templates/js/build.js:645
#: templates/js/build.js:1011
msgid "Edit stock allocation"
msgstr ""

#: order/templates/order/sales_order_detail.html:233 templates/js/build.js:647
#: templates/js/build.js:1012
msgid "Delete stock allocation"
msgstr ""

#: order/templates/order/sales_order_detail.html:306
msgid "No matching line items"
msgstr ""

#: order/templates/order/sales_order_detail.html:336
msgid "ID"
msgstr ""

#: order/templates/order/sales_order_detail.html:404 templates/js/build.js:710
#: templates/js/build.js:1007
msgid "Allocated"
msgstr ""

#: order/templates/order/sales_order_detail.html:406
msgid "Fulfilled"
msgstr ""

#: order/templates/order/sales_order_detail.html:443
msgid "PO"
msgstr ""

#: order/templates/order/sales_order_detail.html:473
msgid "Allocate serial numbers"
msgstr ""

#: order/templates/order/sales_order_detail.html:476 templates/js/build.js:773
msgid "Allocate stock"
msgstr ""

#: order/templates/order/sales_order_detail.html:479
msgid "Purchase stock"
msgstr ""

#: order/templates/order/sales_order_detail.html:483 templates/js/build.js:766
#: templates/js/build.js:1210
msgid "Build stock"
msgstr ""

#: order/templates/order/sales_order_detail.html:486
#: order/templates/order/sales_order_detail.html:605
msgid "Calculate price"
msgstr ""

#: order/templates/order/sales_order_detail.html:490
msgid "Delete line item "
msgstr ""

#: order/templates/order/sales_order_detail.html:611
msgid "Update Unit Price"
msgstr ""

#: order/templates/order/sales_order_ship.html:10
msgid "This order has not been fully allocated. If the order is marked as shipped, it can no longer be adjusted."
msgstr ""

#: order/templates/order/sales_order_ship.html:12
msgid "Ensure that the order allocation is correct before shipping the order."
msgstr ""

#: order/templates/order/sales_order_ship.html:18
msgid "Some line items in this order have been over-allocated"
msgstr ""

#: order/templates/order/sales_order_ship.html:20
msgid "Ensure that this is correct before shipping the order."
msgstr ""

#: order/templates/order/sales_order_ship.html:27
msgid "Shipping this order means that the order will no longer be editable."
msgstr ""

#: order/templates/order/so_allocate_by_serial.html:9
msgid "Allocate stock items by serial number"
msgstr ""

#: order/templates/order/so_allocation_delete.html:7
msgid "This action will unallocate the following stock from the Sales Order"
msgstr ""

#: order/templates/order/so_navbar.html:12
msgid "Sales Order Line Items"
msgstr ""

#: order/templates/order/so_navbar.html:15
msgid "Order Items"
msgstr ""

#: order/templates/order/so_navbar.html:26
msgid "Sales Order Attachments"
msgstr ""

#: order/views.py:104
msgid "Cancel Order"
msgstr ""

#: order/views.py:113 order/views.py:139
msgid "Confirm order cancellation"
msgstr ""

#: order/views.py:116 order/views.py:142
msgid "Order cannot be cancelled"
msgstr ""

#: order/views.py:130
msgid "Cancel sales order"
msgstr ""

#: order/views.py:156
msgid "Issue Order"
msgstr ""

#: order/views.py:165
msgid "Confirm order placement"
msgstr ""

#: order/views.py:175
msgid "Purchase order issued"
msgstr ""

#: order/views.py:186
msgid "Complete Order"
msgstr ""

#: order/views.py:202
msgid "Confirm order completion"
msgstr ""

#: order/views.py:213
msgid "Purchase order completed"
msgstr ""

#: order/views.py:223
msgid "Ship Order"
msgstr ""

#: order/views.py:239
msgid "Confirm order shipment"
msgstr ""

#: order/views.py:245
msgid "Could not ship order"
msgstr ""

#: order/views.py:292
msgid "Match Supplier Parts"
msgstr ""

#: order/views.py:480
msgid "Receive Parts"
msgstr ""

#: order/views.py:552
msgid "Items received"
msgstr ""

#: order/views.py:620
msgid "Error converting quantity to number"
msgstr ""

#: order/views.py:626
msgid "Receive quantity less than zero"
msgstr ""

#: order/views.py:632
msgid "No lines specified"
msgstr ""

#: order/views.py:705
msgid "Update prices"
msgstr ""

#: order/views.py:963
#, python-brace-format
msgid "Ordered {n} parts"
msgstr ""

#: order/views.py:1016
msgid "Allocate Serial Numbers"
msgstr ""

#: order/views.py:1061
#, python-brace-format
msgid "Allocated {n} items"
msgstr ""

#: order/views.py:1077
msgid "Select line item"
msgstr ""

#: order/views.py:1108
#, python-brace-format
msgid "No matching item for serial {serial}"
msgstr ""

#: order/views.py:1118
#, python-brace-format
msgid "{serial} is not in stock"
msgstr ""

#: order/views.py:1126
#, python-brace-format
msgid "{serial} already allocated to an order"
msgstr ""

#: order/views.py:1180
msgid "Allocate Stock to Order"
msgstr ""

#: order/views.py:1254
msgid "Edit Allocation Quantity"
msgstr ""

#: order/views.py:1269
msgid "Remove allocation"
msgstr ""

#: order/views.py:1341
msgid "Sales order not found"
msgstr ""

#: order/views.py:1347
msgid "Price not found"
msgstr ""

#: order/views.py:1350
#, python-brace-format
msgid "Updated {part} unit-price to {price}"
msgstr ""

#: order/views.py:1355
#, python-brace-format
msgid "Updated {part} unit-price to {price} and quantity to {qty}"
msgstr ""

#: part/bom.py:133 part/models.py:74 part/models.py:793
#: part/templates/part/category.html:75
msgid "Default Location"
msgstr ""

#: part/bom.py:134 part/templates/part/part_base.html:182
msgid "Available Stock"
msgstr ""

#: part/forms.py:64
msgid "File Format"
msgstr ""

#: part/forms.py:64
msgid "Select output file format"
msgstr ""

#: part/forms.py:66
msgid "Cascading"
msgstr ""

#: part/forms.py:66
msgid "Download cascading / multi-level BOM"
msgstr ""

#: part/forms.py:68
msgid "Levels"
msgstr ""

#: part/forms.py:68
msgid "Select maximum number of BOM levels to export (0 = all levels)"
msgstr ""

#: part/forms.py:70
msgid "Include Parameter Data"
msgstr ""

#: part/forms.py:70
msgid "Include part parameters data in exported BOM"
msgstr ""

#: part/forms.py:72
msgid "Include Stock Data"
msgstr ""

#: part/forms.py:72
msgid "Include part stock data in exported BOM"
msgstr ""

#: part/forms.py:74
msgid "Include Manufacturer Data"
msgstr ""

#: part/forms.py:74
msgid "Include part manufacturer data in exported BOM"
msgstr ""

#: part/forms.py:76
msgid "Include Supplier Data"
msgstr ""

#: part/forms.py:76
msgid "Include part supplier data in exported BOM"
msgstr ""

#: part/forms.py:97 part/models.py:2278
msgid "Parent Part"
msgstr ""

#: part/forms.py:98 part/templates/part/bom_duplicate.html:7
msgid "Select parent part to copy BOM from"
msgstr ""

#: part/forms.py:104
msgid "Clear existing BOM items"
msgstr ""

#: part/forms.py:110
msgid "Confirm BOM duplication"
msgstr ""

#: part/forms.py:128
msgid "validate"
msgstr ""

#: part/forms.py:128
msgid "Confirm that the BOM is correct"
msgstr ""

#: part/forms.py:171
msgid "Related Part"
msgstr ""

#: part/forms.py:178
msgid "Select part category"
msgstr ""

#: part/forms.py:195
msgid "Duplicate all BOM data for this part"
msgstr ""

#: part/forms.py:196
msgid "Copy BOM"
msgstr ""

#: part/forms.py:201
msgid "Duplicate all parameter data for this part"
msgstr ""

#: part/forms.py:202
msgid "Copy Parameters"
msgstr ""

#: part/forms.py:207
msgid "Confirm part creation"
msgstr ""

#: part/forms.py:212
msgid "Include category parameter templates"
msgstr ""

#: part/forms.py:217
msgid "Include parent categories parameter templates"
msgstr ""

#: part/forms.py:222
msgid "Initial stock amount"
msgstr ""

#: part/forms.py:223
msgid "Create stock for this part"
msgstr ""

#: part/forms.py:303
msgid "Add parameter template to same level categories"
msgstr ""

#: part/forms.py:307
msgid "Add parameter template to all categories"
msgstr ""

#: part/forms.py:325 part/models.py:2377
msgid "Sub part"
msgstr ""

#: part/forms.py:354
msgid "Input quantity for price calculation"
msgstr ""

#: part/models.py:75
msgid "Default location for parts in this category"
msgstr ""

#: part/models.py:78
msgid "Default keywords"
msgstr ""

#: part/models.py:78
msgid "Default keywords for parts in this category"
msgstr ""

#: part/models.py:88 part/models.py:2324
#: part/templates/part/part_app_base.html:10
msgid "Part Category"
msgstr ""

#: part/models.py:89 part/templates/part/category.html:32
#: part/templates/part/category.html:103 templates/InvenTree/search.html:127
#: templates/stats.html:84 users/models.py:40
msgid "Part Categories"
msgstr ""

#: part/models.py:433
msgid "Invalid choice for parent part"
msgstr ""

#: part/models.py:495 part/models.py:507
#, python-brace-format
msgid "Part '{p1}' is  used in BOM for '{p2}' (recursive)"
msgstr ""

#: part/models.py:604
msgid "Next available serial numbers are"
msgstr ""

#: part/models.py:608
msgid "Next available serial number is"
msgstr ""

#: part/models.py:613
msgid "Most recent serial number is"
msgstr ""

#: part/models.py:692
msgid "Duplicate IPN not allowed in part settings"
msgstr ""

#: part/models.py:717
msgid "Part name"
msgstr ""

#: part/models.py:724
msgid "Is Template"
msgstr ""

#: part/models.py:725
msgid "Is this part a template part?"
msgstr ""

#: part/models.py:735
msgid "Is this part a variant of another part?"
msgstr ""

#: part/models.py:736
msgid "Variant Of"
msgstr ""

#: part/models.py:742
msgid "Part description"
msgstr ""

#: part/models.py:747 part/templates/part/category.html:82
#: part/templates/part/part_base.html:130
msgid "Keywords"
msgstr ""

#: part/models.py:748
msgid "Part keywords to improve visibility in search results"
msgstr ""

#: part/models.py:755 part/models.py:2323
#: part/templates/part/set_category.html:15
#: templates/InvenTree/settings/settings.html:165 templates/js/part.js:641
msgid "Category"
msgstr ""

#: part/models.py:756
msgid "Part category"
msgstr ""

#: part/models.py:761 templates/js/part.js:257 templates/js/part.js:485
msgid "IPN"
msgstr ""

#: part/models.py:762
msgid "Internal Part Number"
msgstr ""

#: part/models.py:768
msgid "Part revision or version number"
msgstr ""

#: part/models.py:769 report/models.py:200 templates/js/part.js:261
msgid "Revision"
msgstr ""

#: part/models.py:791
msgid "Where is this item normally stored?"
msgstr ""

#: part/models.py:838
msgid "Default Supplier"
msgstr ""

#: part/models.py:839
msgid "Default supplier part"
msgstr ""

#: part/models.py:846
msgid "Default Expiry"
msgstr ""

#: part/models.py:847
msgid "Expiry time (in days) for stock items of this part"
msgstr ""

#: part/models.py:852
msgid "Minimum Stock"
msgstr ""

#: part/models.py:853
msgid "Minimum allowed stock level"
msgstr ""

#: part/models.py:860
msgid "Stock keeping units for this part"
msgstr ""

#: part/models.py:866
msgid "Can this part be built from other parts?"
msgstr ""

#: part/models.py:872
msgid "Can this part be used to build other parts?"
msgstr ""

#: part/models.py:878
msgid "Does this part have tracking for unique items?"
msgstr ""

#: part/models.py:883
msgid "Can this part be purchased from external suppliers?"
msgstr ""

#: part/models.py:888
msgid "Can this part be sold to customers?"
msgstr ""

#: part/models.py:892 templates/js/table_filters.js:21
#: templates/js/table_filters.js:69 templates/js/table_filters.js:250
#: templates/js/table_filters.js:319
msgid "Active"
msgstr ""

#: part/models.py:893
msgid "Is this part active?"
msgstr ""

#: part/models.py:898
msgid "Is this a virtual part, such as a software product or license?"
msgstr ""

#: part/models.py:903
msgid "Part notes - supports Markdown formatting"
msgstr ""

#: part/models.py:906
msgid "BOM checksum"
msgstr ""

#: part/models.py:906
msgid "Stored BOM checksum"
msgstr ""

#: part/models.py:909
msgid "BOM checked by"
msgstr ""

#: part/models.py:911
msgid "BOM checked date"
msgstr ""

#: part/models.py:915
msgid "Creation User"
msgstr ""

#: part/models.py:1654
msgid "Sell multiple"
msgstr ""

#: part/models.py:2142
msgid "Test templates can only be created for trackable parts"
msgstr ""

#: part/models.py:2159
msgid "Test with this name already exists for this part"
msgstr ""

#: part/models.py:2179 templates/js/part.js:906 templates/js/stock.js:475
msgid "Test Name"
msgstr ""

#: part/models.py:2180
msgid "Enter a name for the test"
msgstr ""

#: part/models.py:2185
msgid "Test Description"
msgstr ""

#: part/models.py:2186
msgid "Enter description for this test"
msgstr ""

#: part/models.py:2191 templates/js/part.js:915
#: templates/js/table_filters.js:236
msgid "Required"
msgstr ""

#: part/models.py:2192
msgid "Is this test required to pass?"
msgstr ""

#: part/models.py:2197 templates/js/part.js:923
msgid "Requires Value"
msgstr ""

#: part/models.py:2198
msgid "Does this test require a value when adding a test result?"
msgstr ""

#: part/models.py:2203 templates/js/part.js:930
msgid "Requires Attachment"
msgstr ""

#: part/models.py:2204
msgid "Does this test require a file attachment when adding a test result?"
msgstr ""

#: part/models.py:2241
msgid "Parameter template name must be unique"
msgstr ""

#: part/models.py:2246
msgid "Parameter Name"
msgstr ""

#: part/models.py:2248
msgid "Parameter Units"
msgstr ""

#: part/models.py:2280 part/models.py:2329 part/models.py:2330
#: templates/InvenTree/settings/settings.html:160
msgid "Parameter Template"
msgstr ""

#: part/models.py:2282
msgid "Data"
msgstr ""

#: part/models.py:2282
msgid "Parameter Value"
msgstr ""

#: part/models.py:2334 templates/InvenTree/settings/settings.html:169
msgid "Default Value"
msgstr ""

#: part/models.py:2335
msgid "Default Parameter Value"
msgstr ""

#: part/models.py:2369
msgid "Select parent part"
msgstr ""

#: part/models.py:2378
msgid "Select part to be used in BOM"
msgstr ""

#: part/models.py:2384
msgid "BOM quantity for this BOM item"
msgstr ""

#: part/models.py:2386 templates/js/bom.js:216 templates/js/bom.js:278
msgid "Optional"
msgstr ""

#: part/models.py:2386
msgid "This BOM item is optional"
msgstr ""

#: part/models.py:2389
msgid "Overage"
msgstr ""

#: part/models.py:2390
msgid "Estimated build wastage quantity (absolute or percentage)"
msgstr ""

#: part/models.py:2393
msgid "BOM item reference"
msgstr ""

#: part/models.py:2396
msgid "BOM item notes"
msgstr ""

#: part/models.py:2398
msgid "Checksum"
msgstr ""

#: part/models.py:2398
msgid "BOM line checksum"
msgstr ""

#: part/models.py:2402 templates/js/bom.js:295 templates/js/bom.js:302
#: templates/js/table_filters.js:55
msgid "Inherited"
msgstr ""

#: part/models.py:2403
msgid "This BOM item is inherited by BOMs for variant parts"
msgstr ""

#: part/models.py:2408 templates/js/bom.js:287
msgid "Allow Variants"
msgstr ""

#: part/models.py:2409
msgid "Stock items for variant parts can be used for this BOM item"
msgstr ""

#: part/models.py:2494 stock/models.py:335
msgid "Quantity must be integer value for trackable parts"
msgstr ""

#: part/models.py:2503 part/models.py:2505
msgid "Sub part must be specified"
msgstr ""

#: part/models.py:2508
msgid "BOM Item"
msgstr ""

#: part/models.py:2627
msgid "Part 1"
msgstr ""

#: part/models.py:2631
msgid "Part 2"
msgstr ""

#: part/models.py:2631
msgid "Select Related Part"
msgstr ""

#: part/models.py:2663
msgid "Error creating relationship: check that the part is not related to itself and that the relationship is unique"
msgstr ""

#: part/templates/part/bom.html:6
msgid "You do not have permission to edit the BOM."
msgstr ""

#: part/templates/part/bom.html:14
#, python-format
msgid "The BOM for <i>%(part)s</i> has changed, and must be validated.<br>"
msgstr ""

#: part/templates/part/bom.html:16
#, python-format
msgid "The BOM for <i>%(part)s</i> was last checked by %(checker)s on %(check_date)s"
msgstr ""

#: part/templates/part/bom.html:20
#, python-format
msgid "The BOM for <i>%(part)s</i> has not been validated."
msgstr ""

#: part/templates/part/bom.html:27
msgid "Remove selected BOM items"
msgstr ""

#: part/templates/part/bom.html:30
msgid "Import BOM data"
msgstr ""

#: part/templates/part/bom.html:34
msgid "Copy BOM from parent part"
msgstr ""

#: part/templates/part/bom.html:38
msgid "New BOM Item"
msgstr ""

#: part/templates/part/bom.html:41
msgid "Finish Editing"
msgstr ""

#: part/templates/part/bom.html:46
msgid "Edit BOM"
msgstr ""

#: part/templates/part/bom.html:50
msgid "Validate Bill of Materials"
msgstr ""

#: part/templates/part/bom.html:56 part/views.py:1586
msgid "Export Bill of Materials"
msgstr ""

#: part/templates/part/bom.html:59
msgid "Print BOM Report"
msgstr ""

#: part/templates/part/bom_duplicate.html:13
msgid "This part already has a Bill of Materials"
msgstr ""

#: part/templates/part/bom_upload/match_parts.html:29
msgid "Select Part"
msgstr ""

#: part/templates/part/bom_upload/upload_file.html:7
msgid "Upload BOM File"
msgstr ""

#: part/templates/part/bom_upload/upload_file.html:12
msgid "Upload Bill of Materials"
msgstr ""

#: part/templates/part/bom_upload/upload_file.html:16
msgid "Requirements for BOM upload"
msgstr ""

#: part/templates/part/bom_upload/upload_file.html:18
msgid "The BOM file must contain the required named columns as provided in the "
msgstr ""

#: part/templates/part/bom_upload/upload_file.html:18
msgid "BOM Upload Template"
msgstr ""

#: part/templates/part/bom_upload/upload_file.html:19
msgid "Each part must already exist in the database"
msgstr ""

#: part/templates/part/bom_validate.html:6
#, python-format
msgid "Confirm that the Bill of Materials (BOM) is valid for:<br><i>%(part)s</i>"
msgstr ""

#: part/templates/part/bom_validate.html:9
msgid "This will validate each line in the BOM."
msgstr ""

#: part/templates/part/category.html:33
msgid "All parts"
msgstr ""

#: part/templates/part/category.html:38 part/views.py:1912
msgid "Create new part category"
msgstr ""

#: part/templates/part/category.html:44
msgid "Edit part category"
msgstr ""

#: part/templates/part/category.html:49
msgid "Delete part category"
msgstr ""

#: part/templates/part/category.html:59 part/templates/part/category.html:98
msgid "Category Details"
msgstr ""

#: part/templates/part/category.html:64
msgid "Category Path"
msgstr ""

#: part/templates/part/category.html:69
msgid "Category Description"
msgstr ""

#: part/templates/part/category.html:88 part/templates/part/category.html:174
#: part/templates/part/category_navbar.html:14
#: part/templates/part/category_navbar.html:17
msgid "Subcategories"
msgstr ""

#: part/templates/part/category.html:93
msgid "Parts (Including subcategories)"
msgstr ""

#: part/templates/part/category.html:126
msgid "Export Part Data"
msgstr ""

#: part/templates/part/category.html:127 part/templates/part/category.html:141
msgid "Export"
msgstr ""

#: part/templates/part/category.html:130
msgid "Create new part"
msgstr ""

#: part/templates/part/category.html:131 part/templates/part/detail.html:452
msgid "New Part"
msgstr ""

#: part/templates/part/category.html:138
msgid "Set category"
msgstr ""

#: part/templates/part/category.html:138
msgid "Set Category"
msgstr ""

#: part/templates/part/category.html:141
msgid "Export Data"
msgstr ""

#: part/templates/part/category.html:145
msgid "View list display"
msgstr ""

#: part/templates/part/category.html:148
msgid "View grid display"
msgstr ""

#: part/templates/part/category.html:164
msgid "Part Parameters"
msgstr ""

#: part/templates/part/category.html:256
#: stock/templates/stock/location.html:251
msgid "Create new location"
msgstr ""

#: part/templates/part/category.html:261 part/templates/part/category.html:291
#: templates/js/part.js:25
msgid "New Category"
msgstr ""

#: part/templates/part/category.html:262
msgid "Create new category"
msgstr ""

#: part/templates/part/category.html:292
msgid "Create new Part Category"
msgstr ""

#: part/templates/part/category.html:298 stock/views.py:891
msgid "Create new Stock Location"
msgstr ""

#: part/templates/part/category.html:317
msgid "Select parent category"
msgstr ""

#: part/templates/part/category.html:324 part/views.py:1860
msgid "Edit Part Category"
msgstr ""

#: part/templates/part/category_delete.html:5
msgid "Are you sure you want to delete category"
msgstr ""

#: part/templates/part/category_delete.html:8
#, python-format
msgid "This category contains %(count)s child categories"
msgstr ""

#: part/templates/part/category_delete.html:9
msgid "If this category is deleted, these child categories will be moved to the"
msgstr ""

#: part/templates/part/category_delete.html:11
msgid "category"
msgstr ""

#: part/templates/part/category_delete.html:13
msgid "top level Parts category"
msgstr ""

#: part/templates/part/category_delete.html:25
#, python-format
msgid "This category contains %(count)s parts"
msgstr ""

#: part/templates/part/category_delete.html:27
#, python-format
msgid "If this category is deleted, these parts will be moved to the parent category %(path)s"
msgstr ""

#: part/templates/part/category_delete.html:29
msgid "If this category is deleted, these parts will be moved to the top-level category Teile"
msgstr ""

#: part/templates/part/category_navbar.html:29
#: part/templates/part/category_navbar.html:32
msgid "Import Parts"
msgstr ""

#: part/templates/part/copy_part.html:9 part/views.py:327
msgid "Duplicate Part"
msgstr ""

#: part/templates/part/copy_part.html:10
#, python-format
msgid "Make a copy of part '%(full_name)s'."
msgstr ""

#: part/templates/part/copy_part.html:14
#: part/templates/part/create_part.html:11
msgid "Possible Matching Parts"
msgstr ""

#: part/templates/part/copy_part.html:15
#: part/templates/part/create_part.html:12
msgid "The new part may be a duplicate of these existing parts"
msgstr ""

#: part/templates/part/create_part.html:17
#, python-format
msgid "%(full_name)s - <i>%(desc)s</i> (%(match_per)s%% match)"
msgstr ""

#: part/templates/part/detail.html:16
msgid "Part Stock"
msgstr ""

#: part/templates/part/detail.html:21
#, python-format
msgid "Showing stock for all variants of <i>%(full_name)s</i>"
msgstr ""

#: part/templates/part/detail.html:30 part/templates/part/navbar.html:87
msgid "Part Test Templates"
msgstr ""

#: part/templates/part/detail.html:36
msgid "Add Test Template"
msgstr ""

#: part/templates/part/detail.html:77
msgid "New sales order"
msgstr ""

#: part/templates/part/detail.html:77
msgid "New Order"
msgstr ""

#: part/templates/part/detail.html:90
msgid "Sales Order Allocations"
msgstr ""

#: part/templates/part/detail.html:130 part/templates/part/navbar.html:21
msgid "Part Variants"
msgstr ""

#: part/templates/part/detail.html:137
msgid "Create new variant"
msgstr ""

#: part/templates/part/detail.html:138
msgid "New Variant"
msgstr ""

#: part/templates/part/detail.html:161
msgid "Add new parameter"
msgstr ""

#: part/templates/part/detail.html:182 part/templates/part/navbar.html:95
#: part/templates/part/navbar.html:98
msgid "Related Parts"
msgstr ""

#: part/templates/part/detail.html:188
msgid "Add Related"
msgstr ""

#: part/templates/part/detail.html:228 part/templates/part/navbar.html:35
#: part/templates/part/navbar.html:38
msgid "Bill of Materials"
msgstr ""

#: part/templates/part/detail.html:237
msgid "Assemblies"
msgstr ""

#: part/templates/part/detail.html:253
msgid "Part Builds"
msgstr ""

#: part/templates/part/detail.html:260
msgid "Start New Build"
msgstr ""

#: part/templates/part/detail.html:274
msgid "Build Order Allocations"
msgstr ""

#: part/templates/part/detail.html:283
msgid "Part Suppliers"
msgstr ""

#: part/templates/part/detail.html:305
msgid "Part Manufacturers"
msgstr ""

#: part/templates/part/detail.html:317
msgid "Delete manufacturer parts"
msgstr ""

#: part/templates/part/detail.html:402
msgid "Delete selected BOM items?"
msgstr ""

#: part/templates/part/detail.html:403
msgid "All selected BOM items will be deleted"
msgstr ""

#: part/templates/part/detail.html:453 part/views.py:451
msgid "Create New Part"
msgstr ""

#: part/templates/part/detail.html:588
msgid "Add Test Result Template"
msgstr ""

#: part/templates/part/detail.html:606
msgid "Edit Test Result Template"
msgstr ""

#: part/templates/part/detail.html:618
msgid "Delete Test Result Template"
msgstr ""

#: part/templates/part/detail.html:669
msgid "Edit Part Notes"
msgstr ""

#: part/templates/part/detail.html:902
#, python-format
msgid "Single Price - %(currency)s"
msgstr ""

#: part/templates/part/detail.html:914
#, python-format
msgid "Single Price Difference - %(currency)s"
msgstr ""

#: part/templates/part/detail.html:926
#, python-format
msgid "Part Single Price - %(currency)s"
msgstr ""

#: part/templates/part/detail.html:1015
#, python-format
msgid "Unit Price - %(currency)s"
msgstr ""

#: part/templates/part/import_wizard/ajax_part_upload.html:29
#: part/templates/part/import_wizard/part_upload.html:51
msgid "Unsuffitient privileges."
msgstr ""

#: part/templates/part/import_wizard/part_upload.html:14
msgid "Import Parts from File"
msgstr ""

#: part/templates/part/navbar.html:24
msgid "Variants"
msgstr ""

#: part/templates/part/navbar.html:51 part/templates/part/navbar.html:54
msgid "Used In"
msgstr ""

#: part/templates/part/navbar.html:61
msgid "Prices"
msgstr ""

#: part/templates/part/navbar.html:90
msgid "Test Templates"
msgstr ""

#: part/templates/part/part_app_base.html:12
msgid "Part List"
msgstr ""

#: part/templates/part/part_base.html:26 templates/js/company.js:416
#: templates/js/company.js:666 templates/js/part.js:172
#: templates/js/part.js:249
msgid "Inactive"
msgstr ""

#: part/templates/part/part_base.html:36
msgid "Part is virtual (not a physical part)"
msgstr ""

#: part/templates/part/part_base.html:39
msgid "Part is a template part (variants can be made from this part)"
msgstr ""

#: part/templates/part/part_base.html:42
msgid "Part can be assembled from other parts"
msgstr ""

#: part/templates/part/part_base.html:45
msgid "Part can be used in assemblies"
msgstr ""

#: part/templates/part/part_base.html:48
msgid "Part stock is tracked by serial number"
msgstr ""

#: part/templates/part/part_base.html:51
msgid "Part can be purchased from external suppliers"
msgstr ""

#: part/templates/part/part_base.html:54
msgid "Part can be sold to customers"
msgstr ""

#: part/templates/part/part_base.html:60
msgid "Star this part"
msgstr ""

#: part/templates/part/part_base.html:67
#: stock/templates/stock/item_base.html:75
#: stock/templates/stock/location.html:51
msgid "Barcode actions"
msgstr ""

#: part/templates/part/part_base.html:69
#: stock/templates/stock/item_base.html:77
#: stock/templates/stock/location.html:53 templates/qr_button.html:1
msgid "Show QR Code"
msgstr ""

#: part/templates/part/part_base.html:70
#: stock/templates/stock/item_base.html:93
#: stock/templates/stock/location.html:54
msgid "Print Label"
msgstr ""

#: part/templates/part/part_base.html:75
msgid "Show pricing information"
msgstr ""

#: part/templates/part/part_base.html:80
#: stock/templates/stock/item_base.html:140
#: stock/templates/stock/location.html:62
msgid "Stock actions"
msgstr ""

#: part/templates/part/part_base.html:87
msgid "Count part stock"
msgstr ""

#: part/templates/part/part_base.html:93
msgid "Transfer part stock"
msgstr ""

#: part/templates/part/part_base.html:110
msgid "Part actions"
msgstr ""

#: part/templates/part/part_base.html:113
msgid "Duplicate part"
msgstr ""

#: part/templates/part/part_base.html:116
msgid "Edit part"
msgstr ""

#: part/templates/part/part_base.html:119
msgid "Delete part"
msgstr ""

#: part/templates/part/part_base.html:154
msgid "Latest Serial Number"
msgstr ""

#: part/templates/part/part_base.html:165
msgid "This is a virtual part"
msgstr ""

#: part/templates/part/part_base.html:171
#, python-format
msgid "This part is a variant of %(link)s"
msgstr ""

#: part/templates/part/part_base.html:188 templates/js/table_filters.js:165
msgid "In Stock"
msgstr ""

#: part/templates/part/part_base.html:201 templates/InvenTree/index.html:186
msgid "Required for Build Orders"
msgstr ""

#: part/templates/part/part_base.html:208
msgid "Required for Sales Orders"
msgstr ""

#: part/templates/part/part_base.html:215
msgid "Allocated to Orders"
msgstr ""

#: part/templates/part/part_base.html:230 templates/js/bom.js:316
msgid "Can Build"
msgstr ""

#: part/templates/part/part_base.html:236 templates/js/part.js:501
#: templates/js/part.js:674
msgid "Building"
msgstr ""

#: part/templates/part/part_base.html:331 part/templates/part/prices.html:125
msgid "Calculate"
msgstr ""

#: part/templates/part/part_pricing.html:22 part/templates/part/prices.html:21
msgid "Supplier Pricing"
msgstr ""

#: part/templates/part/part_pricing.html:26
#: part/templates/part/part_pricing.html:52
#: part/templates/part/part_pricing.html:85
#: part/templates/part/part_pricing.html:100 part/templates/part/prices.html:25
#: part/templates/part/prices.html:52 part/templates/part/prices.html:84
#: part/templates/part/prices.html:101
msgid "Unit Cost"
msgstr ""

#: part/templates/part/part_pricing.html:32
#: part/templates/part/part_pricing.html:58
#: part/templates/part/part_pricing.html:89
#: part/templates/part/part_pricing.html:104 part/templates/part/prices.html:32
#: part/templates/part/prices.html:59 part/templates/part/prices.html:89
#: part/templates/part/prices.html:106
msgid "Total Cost"
msgstr ""

#: part/templates/part/part_pricing.html:40 part/templates/part/prices.html:40
msgid "No supplier pricing available"
msgstr ""

#: part/templates/part/part_pricing.html:48 part/templates/part/prices.html:49
#: part/templates/part/prices.html:225
msgid "BOM Pricing"
msgstr ""

#: part/templates/part/part_pricing.html:66 part/templates/part/prices.html:67
msgid "Note: BOM pricing is incomplete for this part"
msgstr ""

#: part/templates/part/part_pricing.html:73 part/templates/part/prices.html:74
msgid "No BOM pricing available"
msgstr ""

#: part/templates/part/part_pricing.html:82 part/templates/part/prices.html:83
msgid "Internal Price"
msgstr ""

#: part/templates/part/part_pricing.html:113
#: part/templates/part/prices.html:115
msgid "No pricing information is available for this part."
msgstr ""

#: part/templates/part/part_thumb.html:20
msgid "Select from existing images"
msgstr ""

#: part/templates/part/partial_delete.html:7
#, python-format
msgid "Are you sure you want to delete part '<b>%(full_name)s</b>'?"
msgstr ""

#: part/templates/part/partial_delete.html:12
#, python-format
msgid "This part is used in BOMs for %(count)s other parts. If you delete this part, the BOMs for the following parts will be updated"
msgstr ""

#: part/templates/part/partial_delete.html:22
#, python-format
msgid "There are %(count)s stock entries defined for this part. If you delete this part, the following stock entries will also be deleted:"
msgstr ""

#: part/templates/part/partial_delete.html:33
#, python-format
msgid "There are %(count)s manufacturers defined for this part. If you delete this part, the following manufacturer parts will also be deleted:"
msgstr ""

#: part/templates/part/partial_delete.html:44
#, python-format
msgid "There are %(count)s suppliers defined for this part. If you delete this part, the following supplier parts will also be deleted:"
msgstr ""

#: part/templates/part/partial_delete.html:55
#, python-format
msgid "There are %(count)s unique parts tracked for '%(full_name)s'. Deleting this part will permanently remove this tracking information."
msgstr ""

#: part/templates/part/prices.html:16
msgid "Pricing ranges"
msgstr ""

#: part/templates/part/prices.html:22
msgid "Show supplier cost"
msgstr ""

#: part/templates/part/prices.html:23
msgid "Show purchase price"
msgstr ""

#: part/templates/part/prices.html:50
msgid "Show BOM cost"
msgstr ""

#: part/templates/part/prices.html:98
msgid "Show sale cost"
msgstr ""

#: part/templates/part/prices.html:99
msgid "Show sale price"
msgstr ""

#: part/templates/part/prices.html:121
msgid "Calculation parameters"
msgstr ""

#: part/templates/part/prices.html:136
msgid "Supplier Cost"
msgstr ""

#: part/templates/part/prices.html:137 part/templates/part/prices.html:158
#: part/templates/part/prices.html:183 part/templates/part/prices.html:213
#: part/templates/part/prices.html:239 part/templates/part/prices.html:267
msgid "Jump to overview"
msgstr ""

#: part/templates/part/prices.html:162
msgid "Stock Pricing"
msgstr ""

#: part/templates/part/prices.html:172
msgid "No stock pricing history is available for this part."
msgstr ""

#: part/templates/part/prices.html:182
msgid "Internal Cost"
msgstr ""

#: part/templates/part/prices.html:197 part/views.py:2330
msgid "Add Internal Price Break"
msgstr ""

#: part/templates/part/prices.html:212
msgid "BOM Cost"
msgstr ""

#: part/templates/part/prices.html:238
msgid "Sale Cost"
msgstr ""

#: part/templates/part/prices.html:278
msgid "No sale pice history available for this part."
msgstr ""

#: part/templates/part/set_category.html:9
msgid "Set category for the following parts"
msgstr ""

#: part/templates/part/stock_count.html:7 templates/js/bom.js:239
#: templates/js/part.js:491 templates/js/part.js:678
msgid "No Stock"
msgstr ""

#: part/templates/part/stock_count.html:9 templates/InvenTree/index.html:166
msgid "Low Stock"
msgstr ""

#: part/templates/part/variant_part.html:9
msgid "Create new part variant"
msgstr ""

#: part/templates/part/variant_part.html:10
#, python-format
msgid "Create a new variant of template <i>'%(full_name)s'</i>."
msgstr ""

#: part/templatetags/inventree_extras.py:105
msgid "Unknown database"
msgstr ""

#: part/views.py:96
msgid "Add Related Part"
msgstr ""

#: part/views.py:151
msgid "Delete Related Part"
msgstr ""

#: part/views.py:162
msgid "Set Part Category"
msgstr ""

#: part/views.py:212
#, python-brace-format
msgid "Set category for {n} parts"
msgstr ""

#: part/views.py:247
msgid "Create Variant"
msgstr ""

#: part/views.py:332
msgid "Copied part"
msgstr ""

#: part/views.py:386 part/views.py:528
msgid "Possible matches exist - confirm creation of new part"
msgstr ""

#: part/views.py:456
msgid "Created new part"
msgstr ""

#: part/views.py:636
msgid "Match References"
msgstr ""

#: part/views.py:892
msgid "None"
msgstr ""

#: part/views.py:951
msgid "Part QR Code"
msgstr ""

#: part/views.py:1053
msgid "Select Part Image"
msgstr ""

#: part/views.py:1079
msgid "Updated part image"
msgstr ""

#: part/views.py:1082
msgid "Part image not found"
msgstr ""

#: part/views.py:1094
msgid "Duplicate BOM"
msgstr ""

#: part/views.py:1124
msgid "Confirm duplication of BOM from parent"
msgstr ""

#: part/views.py:1145
msgid "Validate BOM"
msgstr ""

#: part/views.py:1166
msgid "Confirm that the BOM is valid"
msgstr ""

#: part/views.py:1177
msgid "Validated Bill of Materials"
msgstr ""

#: part/views.py:1250
msgid "Match Parts"
msgstr ""

#: part/views.py:1638
msgid "Confirm Part Deletion"
msgstr ""

#: part/views.py:1645
msgid "Part was deleted"
msgstr ""

#: part/views.py:1654
msgid "Part Pricing"
msgstr ""

#: part/views.py:1795
msgid "Create Part Parameter Template"
msgstr ""

#: part/views.py:1805
msgid "Edit Part Parameter Template"
msgstr ""

#: part/views.py:1812
msgid "Delete Part Parameter Template"
msgstr ""

#: part/views.py:1898
msgid "Delete Part Category"
msgstr ""

#: part/views.py:1904
msgid "Part category was deleted"
msgstr ""

#: part/views.py:1956
msgid "Create Category Parameter Template"
msgstr ""

#: part/views.py:2057
msgid "Edit Category Parameter Template"
msgstr ""

#: part/views.py:2113
msgid "Delete Category Parameter Template"
msgstr ""

#: part/views.py:2132
msgid "Create BOM Item"
msgstr ""

#: part/views.py:2202
msgid "Edit BOM item"
msgstr ""

#: part/views.py:2263
msgid "Added new price break"
msgstr ""

#: part/views.py:2339
msgid "Edit Internal Price Break"
msgstr ""

#: part/views.py:2347
msgid "Delete Internal Price Break"
msgstr ""

#: report/models.py:182
msgid "Template name"
msgstr ""

#: report/models.py:188
msgid "Report template file"
msgstr ""

#: report/models.py:195
msgid "Report template description"
msgstr ""

#: report/models.py:201
msgid "Report revision number (auto-increments)"
msgstr ""

#: report/models.py:292
msgid "Pattern for generating report filenames"
msgstr ""

#: report/models.py:299
msgid "Report template is enabled"
msgstr ""

#: report/models.py:323
msgid "StockItem query filters (comma-separated list of key=value pairs)"
msgstr ""

#: report/models.py:331
msgid "Include Installed Tests"
msgstr ""

#: report/models.py:332
msgid "Include test results for stock items installed inside assembled item"
msgstr ""

#: report/models.py:380
msgid "Build Filters"
msgstr ""

#: report/models.py:381
msgid "Build query filters (comma-separated list of key=value pairs"
msgstr ""

#: report/models.py:423
msgid "Part Filters"
msgstr ""

#: report/models.py:424
msgid "Part query filters (comma-separated list of key=value pairs"
msgstr ""

#: report/models.py:458
msgid "Purchase order query filters"
msgstr ""

#: report/models.py:496
msgid "Sales order query filters"
msgstr ""

#: report/models.py:546
msgid "Snippet"
msgstr ""

#: report/models.py:547
msgid "Report snippet file"
msgstr ""

#: report/models.py:551
msgid "Snippet file description"
msgstr ""

#: report/models.py:586
msgid "Asset"
msgstr ""

#: report/models.py:587
msgid "Report asset file"
msgstr ""

#: report/models.py:590
msgid "Asset file description"
msgstr ""

#: report/templates/report/inventree_build_order_base.html:147
msgid "Required For"
msgstr ""

#: report/templates/report/inventree_po_report.html:85
#: report/templates/report/inventree_so_report.html:85
msgid "Line Items"
msgstr ""

#: report/templates/report/inventree_test_report_base.html:21
msgid "Stock Item Test Report"
msgstr ""

#: report/templates/report/inventree_test_report_base.html:83
msgid "Test Results"
msgstr ""

#: report/templates/report/inventree_test_report_base.html:88
#: stock/models.py:1796
msgid "Test"
msgstr ""

#: report/templates/report/inventree_test_report_base.html:89
#: stock/models.py:1802
msgid "Result"
msgstr ""

#: report/templates/report/inventree_test_report_base.html:92
#: templates/js/order.js:259 templates/js/stock.js:1371
msgid "Date"
msgstr ""

#: report/templates/report/inventree_test_report_base.html:103
msgid "Pass"
msgstr ""

#: report/templates/report/inventree_test_report_base.html:105
msgid "Fail"
msgstr ""

#: stock/api.py:145
msgid "Request must contain list of stock items"
msgstr ""

#: stock/api.py:153
msgid "Improperly formatted data"
msgstr ""

#: stock/api.py:161
msgid "Each entry must contain a valid integer primary-key"
msgstr ""

#: stock/api.py:167
msgid "Primary key does not match valid stock item"
msgstr ""

#: stock/api.py:177
msgid "Invalid quantity value"
msgstr ""

#: stock/api.py:182
msgid "Quantity must not be less than zero"
msgstr ""

#: stock/api.py:210
#, python-brace-format
msgid "Updated stock for {n} items"
msgstr ""

#: stock/api.py:246 stock/api.py:279
msgid "Specified quantity exceeds stock quantity"
msgstr ""

#: stock/api.py:269
msgid "Valid location must be specified"
msgstr ""

#: stock/api.py:289
#, python-brace-format
msgid "Moved {n} parts to {loc}"
msgstr ""

#: stock/forms.py:80 stock/forms.py:313 stock/models.py:550
#: stock/templates/stock/item_base.html:393 templates/js/stock.js:1018
msgid "Expiry Date"
msgstr ""

#: stock/forms.py:81 stock/forms.py:314
msgid "Expiration date for this stock item"
msgstr ""

#: stock/forms.py:84
msgid "Enter unique serial numbers (or leave blank)"
msgstr ""

#: stock/forms.py:135
msgid "Destination for serialized stock (by default, will remain in current location)"
msgstr ""

#: stock/forms.py:137
msgid "Serial numbers"
msgstr ""

#: stock/forms.py:137
msgid "Unique serial numbers (must match quantity)"
msgstr ""

#: stock/forms.py:139 stock/forms.py:288
msgid "Add transaction note (optional)"
msgstr ""

#: stock/forms.py:169 stock/forms.py:225
msgid "Select test report template"
msgstr ""

#: stock/forms.py:241
msgid "Stock item to install"
msgstr ""

#: stock/forms.py:248
msgid "Stock quantity to assign"
msgstr ""

#: stock/forms.py:276
msgid "Must not exceed available quantity"
msgstr ""

#: stock/forms.py:286
msgid "Destination location for uninstalled items"
msgstr ""

#: stock/forms.py:290
msgid "Confirm uninstall"
msgstr ""

#: stock/forms.py:290
msgid "Confirm removal of installed stock items"
msgstr ""

#: stock/models.py:57 stock/models.py:587
msgid "Owner"
msgstr ""

#: stock/models.py:58 stock/models.py:588
msgid "Select Owner"
msgstr ""

#: stock/models.py:316
msgid "StockItem with this serial number already exists"
msgstr ""

#: stock/models.py:352
#, python-brace-format
msgid "Part type ('{pf}') must be {pe}"
msgstr ""

#: stock/models.py:362 stock/models.py:371
msgid "Quantity must be 1 for item with a serial number"
msgstr ""

#: stock/models.py:363
msgid "Serial number cannot be set if quantity greater than 1"
msgstr ""

#: stock/models.py:385
msgid "Item cannot belong to itself"
msgstr ""

#: stock/models.py:391
msgid "Item must have a build reference if is_building=True"
msgstr ""

#: stock/models.py:398
msgid "Build reference does not point to the same part object"
msgstr ""

#: stock/models.py:440
msgid "Parent Stock Item"
msgstr ""

#: stock/models.py:449
msgid "Base part"
msgstr ""

#: stock/models.py:458
msgid "Select a matching supplier part for this stock item"
msgstr ""

#: stock/models.py:463 stock/templates/stock/stock_app_base.html:8
msgid "Stock Location"
msgstr ""

#: stock/models.py:466
msgid "Where is this stock item located?"
msgstr ""

#: stock/models.py:473
msgid "Packaging this stock item is stored in"
msgstr ""

#: stock/models.py:478 stock/templates/stock/item_base.html:282
msgid "Installed In"
msgstr ""

#: stock/models.py:481
msgid "Is this item installed in another item?"
msgstr ""

#: stock/models.py:497
msgid "Serial number for this item"
msgstr ""

#: stock/models.py:509
msgid "Batch code for this stock item"
msgstr ""

#: stock/models.py:513
msgid "Stock Quantity"
msgstr ""

#: stock/models.py:522
msgid "Source Build"
msgstr ""

#: stock/models.py:524
msgid "Build for this stock item"
msgstr ""

#: stock/models.py:535
msgid "Source Purchase Order"
msgstr ""

#: stock/models.py:538
msgid "Purchase order for this stock item"
msgstr ""

#: stock/models.py:544
msgid "Destination Sales Order"
msgstr ""

#: stock/models.py:551
msgid "Expiry date for stock item. Stock will be considered expired after this date"
msgstr ""

#: stock/models.py:564
msgid "Delete on deplete"
msgstr ""

#: stock/models.py:564
msgid "Delete this Stock Item when stock is depleted"
msgstr ""

#: stock/models.py:574 stock/templates/stock/item.html:98
#: stock/templates/stock/navbar.html:54
msgid "Stock Item Notes"
msgstr ""

#: stock/models.py:583
msgid "Single unit purchase price at time of purchase"
msgstr ""

#: stock/models.py:1051
msgid "Part is not set as trackable"
msgstr ""

#: stock/models.py:1057
msgid "Quantity must be integer"
msgstr ""

#: stock/models.py:1063
#, python-brace-format
msgid "Quantity must not exceed available stock quantity ({n})"
msgstr ""

#: stock/models.py:1066
msgid "Serial numbers must be a list of integers"
msgstr ""

#: stock/models.py:1069
msgid "Quantity does not match serial numbers"
msgstr ""

#: stock/models.py:1076
#, python-brace-format
msgid "Serial numbers already exist: {exists}"
msgstr ""

#: stock/models.py:1234
msgid "StockItem cannot be moved as it is not in stock"
msgstr ""

#: stock/models.py:1716
msgid "Entry notes"
msgstr ""

#: stock/models.py:1773
msgid "Value must be provided for this test"
msgstr ""

#: stock/models.py:1779
msgid "Attachment must be uploaded for this test"
msgstr ""

#: stock/models.py:1797
msgid "Test name"
msgstr ""

#: stock/models.py:1803 templates/js/table_filters.js:226
msgid "Test result"
msgstr ""

#: stock/models.py:1809
msgid "Test output value"
msgstr ""

#: stock/models.py:1816
msgid "Test result attachment"
msgstr ""

#: stock/models.py:1822
msgid "Test notes"
msgstr ""

#: stock/templates/stock/item.html:16
msgid "Stock Tracking Information"
msgstr ""

#: stock/templates/stock/item.html:29
msgid "New Entry"
msgstr ""

#: stock/templates/stock/item.html:42
msgid "Child Stock Items"
msgstr ""

#: stock/templates/stock/item.html:49
msgid "This stock item does not have any child items"
msgstr ""

#: stock/templates/stock/item.html:57 stock/templates/stock/navbar.html:19
#: stock/templates/stock/navbar.html:22
msgid "Test Data"
msgstr ""

#: stock/templates/stock/item.html:65
msgid "Delete Test Data"
msgstr ""

#: stock/templates/stock/item.html:69
msgid "Add Test Data"
msgstr ""

#: stock/templates/stock/item.html:72 stock/templates/stock/item_base.html:95
msgid "Test Report"
msgstr ""

#: stock/templates/stock/item.html:119 stock/templates/stock/navbar.html:27
msgid "Installed Stock Items"
msgstr ""

#: stock/templates/stock/item.html:280 stock/templates/stock/item.html:305
msgid "Add Test Result"
msgstr ""

#: stock/templates/stock/item.html:325
msgid "Edit Test Result"
msgstr ""

#: stock/templates/stock/item.html:339
msgid "Delete Test Result"
msgstr ""

#: stock/templates/stock/item_base.html:33
#: stock/templates/stock/item_base.html:397 templates/js/table_filters.js:154
msgid "Expired"
msgstr ""

#: stock/templates/stock/item_base.html:43
#: stock/templates/stock/item_base.html:399 templates/js/table_filters.js:159
msgid "Stale"
msgstr ""

#: stock/templates/stock/item_base.html:80 templates/js/barcode.js:309
#: templates/js/barcode.js:314
msgid "Unlink Barcode"
msgstr ""

#: stock/templates/stock/item_base.html:82
msgid "Link Barcode"
msgstr ""

#: stock/templates/stock/item_base.html:84 templates/stock_table.html:31
msgid "Scan to Location"
msgstr ""

#: stock/templates/stock/item_base.html:91
msgid "Printing actions"
msgstr ""

#: stock/templates/stock/item_base.html:104
msgid "Stock adjustment actions"
msgstr ""

#: stock/templates/stock/item_base.html:108
#: stock/templates/stock/location.html:69 templates/stock_table.html:57
msgid "Count stock"
msgstr ""

#: stock/templates/stock/item_base.html:111 templates/stock_table.html:55
msgid "Add stock"
msgstr ""

#: stock/templates/stock/item_base.html:114 templates/stock_table.html:56
msgid "Remove stock"
msgstr ""

#: stock/templates/stock/item_base.html:117
msgid "Serialize stock"
msgstr ""

#: stock/templates/stock/item_base.html:121
#: stock/templates/stock/location.html:75
msgid "Transfer stock"
msgstr ""

#: stock/templates/stock/item_base.html:124
msgid "Assign to customer"
msgstr ""

#: stock/templates/stock/item_base.html:127
msgid "Return to stock"
msgstr ""

#: stock/templates/stock/item_base.html:131
msgid "Uninstall stock item"
msgstr ""

#: stock/templates/stock/item_base.html:131
msgid "Uninstall"
msgstr ""

#: stock/templates/stock/item_base.html:143
msgid "Convert to variant"
msgstr ""

#: stock/templates/stock/item_base.html:146
msgid "Duplicate stock item"
msgstr ""

#: stock/templates/stock/item_base.html:148
msgid "Edit stock item"
msgstr ""

#: stock/templates/stock/item_base.html:151
msgid "Delete stock item"
msgstr ""

#: stock/templates/stock/item_base.html:171
msgid "You are not in the list of owners of this item. This stock item cannot be edited."
msgstr ""

#: stock/templates/stock/item_base.html:178
msgid "This stock item is in production and cannot be edited."
msgstr ""

#: stock/templates/stock/item_base.html:179
msgid "Edit the stock item from the build view."
msgstr ""

#: stock/templates/stock/item_base.html:192
msgid "This stock item has not passed all required tests"
msgstr ""

#: stock/templates/stock/item_base.html:200
#, python-format
msgid "This stock item is allocated to Sales Order %(link)s (Quantity: %(qty)s)"
msgstr ""

#: stock/templates/stock/item_base.html:208
#, python-format
msgid "This stock item is allocated to Build %(link)s (Quantity: %(qty)s)"
msgstr ""

#: stock/templates/stock/item_base.html:214
msgid "This stock item is serialized - it has a unique serial number and the quantity cannot be adjusted."
msgstr ""

#: stock/templates/stock/item_base.html:218
msgid "This stock item cannot be deleted as it has child items"
msgstr ""

#: stock/templates/stock/item_base.html:222
msgid "This stock item will be automatically deleted when all stock is depleted."
msgstr ""

#: stock/templates/stock/item_base.html:230
msgid "Stock Item Details"
msgstr ""

#: stock/templates/stock/item_base.html:252
msgid "previous page"
msgstr ""

#: stock/templates/stock/item_base.html:258
msgid "next page"
msgstr ""

#: stock/templates/stock/item_base.html:301 templates/js/build.js:628
msgid "No location set"
msgstr ""

#: stock/templates/stock/item_base.html:308
msgid "Barcode Identifier"
msgstr ""

#: stock/templates/stock/item_base.html:350
msgid "Parent Item"
msgstr ""

#: stock/templates/stock/item_base.html:368
msgid "No manufacturer set"
msgstr ""

#: stock/templates/stock/item_base.html:397
#, python-format
msgid "This StockItem expired on %(item.expiry_date)s"
msgstr ""

#: stock/templates/stock/item_base.html:399
#, python-format
msgid "This StockItem expires on %(item.expiry_date)s"
msgstr ""

#: stock/templates/stock/item_base.html:406 templates/js/stock.js:1024
msgid "Last Updated"
msgstr ""

#: stock/templates/stock/item_base.html:411
msgid "Last Stocktake"
msgstr ""

#: stock/templates/stock/item_base.html:415
msgid "No stocktake performed"
msgstr ""

#: stock/templates/stock/item_base.html:426
msgid "Tests"
msgstr ""

#: stock/templates/stock/item_base.html:500
msgid "Save"
msgstr ""

#: stock/templates/stock/item_base.html:512
msgid "Edit Stock Status"
msgstr ""

#: stock/templates/stock/item_delete.html:9
msgid "Are you sure you want to delete this stock item?"
msgstr ""

#: stock/templates/stock/item_delete.html:12
#, python-format
msgid "This will remove <b>%(qty)s</b> units of <b>%(full_name)s</b> from stock."
msgstr ""

#: stock/templates/stock/item_install.html:7
msgid "Install another StockItem into this item."
msgstr ""

#: stock/templates/stock/item_install.html:10
msgid "Stock items can only be installed if they meet the following criteria"
msgstr ""

#: stock/templates/stock/item_install.html:13
msgid "The StockItem links to a Part which is in the BOM for this StockItem"
msgstr ""

#: stock/templates/stock/item_install.html:14
msgid "The StockItem is currently in stock"
msgstr ""

#: stock/templates/stock/item_serialize.html:5
msgid "Create serialized items from this stock item."
msgstr ""

#: stock/templates/stock/item_serialize.html:7
msgid "Select quantity to serialize, and unique serial numbers."
msgstr ""

#: stock/templates/stock/location.html:20
msgid "You are not in the list of owners of this location. This stock location cannot be edited."
msgstr ""

#: stock/templates/stock/location.html:37
msgid "All stock items"
msgstr ""

#: stock/templates/stock/location.html:55
msgid "Check-in Items"
msgstr ""

#: stock/templates/stock/location.html:83
msgid "Location actions"
msgstr ""

#: stock/templates/stock/location.html:85
msgid "Edit location"
msgstr ""

#: stock/templates/stock/location.html:87
msgid "Delete location"
msgstr ""

#: stock/templates/stock/location.html:99
msgid "Location Details"
msgstr ""

#: stock/templates/stock/location.html:104
msgid "Location Path"
msgstr ""

#: stock/templates/stock/location.html:109
msgid "Location Description"
msgstr ""

#: stock/templates/stock/location.html:114
#: stock/templates/stock/location.html:155
#: stock/templates/stock/location_navbar.html:11
#: stock/templates/stock/location_navbar.html:14
msgid "Sublocations"
msgstr ""

#: stock/templates/stock/location.html:124
msgid "Stock Details"
msgstr ""

#: stock/templates/stock/location.html:129 templates/InvenTree/search.html:279
#: templates/stats.html:97 users/models.py:42
msgid "Stock Locations"
msgstr ""

#: stock/templates/stock/location.html:162 templates/stock_table.html:37
msgid "Printing Actions"
msgstr ""

#: stock/templates/stock/location.html:166 templates/stock_table.html:41
msgid "Print labels"
msgstr ""

#: stock/templates/stock/location_delete.html:7
msgid "Are you sure you want to delete this stock location?"
msgstr ""

#: stock/templates/stock/navbar.html:11
msgid "Stock Item Tracking"
msgstr ""

#: stock/templates/stock/navbar.html:14
msgid "History"
msgstr ""

#: stock/templates/stock/navbar.html:30
msgid "Installed Items"
msgstr ""

#: stock/templates/stock/navbar.html:38
msgid "Child Items"
msgstr ""

#: stock/templates/stock/navbar.html:41
msgid "Children"
msgstr ""

#: stock/templates/stock/stock_adjust.html:43
msgid "Remove item"
msgstr ""

#: stock/templates/stock/stock_app_base.html:16
msgid "Loading..."
msgstr ""

#: stock/templates/stock/stock_uninstall.html:8
msgid "The following stock items will be uninstalled"
msgstr ""

#: stock/templates/stock/stockitem_convert.html:7 stock/views.py:864
msgid "Convert Stock Item"
msgstr ""

#: stock/templates/stock/stockitem_convert.html:8
#, python-format
msgid "This stock item is current an instance of <i>%(part)s</i>"
msgstr ""

#: stock/templates/stock/stockitem_convert.html:9
msgid "It can be converted to one of the part variants listed below."
msgstr ""

#: stock/templates/stock/stockitem_convert.html:14
msgid "This action cannot be easily undone"
msgstr ""

#: stock/templates/stock/tracking_delete.html:6
msgid "Are you sure you want to delete this stock tracking entry?"
msgstr ""

#: stock/views.py:163
msgid "Edit Stock Location"
msgstr ""

#: stock/views.py:270 stock/views.py:843 stock/views.py:965 stock/views.py:1330
msgid "Owner is required (ownership control is enabled)"
msgstr ""

#: stock/views.py:285
msgid "Stock Location QR code"
msgstr ""

#: stock/views.py:304
msgid "Assign to Customer"
msgstr ""

#: stock/views.py:313
msgid "Customer must be specified"
msgstr ""

#: stock/views.py:337
msgid "Return to Stock"
msgstr ""

#: stock/views.py:346
msgid "Specify a valid location"
msgstr ""

#: stock/views.py:357
msgid "Stock item returned from customer"
msgstr ""

#: stock/views.py:368
msgid "Delete All Test Data"
msgstr ""

#: stock/views.py:385
msgid "Confirm test data deletion"
msgstr ""

#: stock/views.py:490
msgid "Stock Item QR Code"
msgstr ""

#: stock/views.py:516
msgid "Install Stock Item"
msgstr ""

#: stock/views.py:615
msgid "Uninstall Stock Items"
msgstr ""

#: stock/views.py:712 templates/js/stock.js:272
msgid "Confirm stock adjustment"
msgstr ""

#: stock/views.py:723
msgid "Uninstalled stock items"
msgstr ""

#: stock/views.py:745
msgid "Edit Stock Item"
msgstr ""

#: stock/views.py:982
msgid "Serialize Stock"
msgstr ""

#: stock/views.py:1075 templates/js/build.js:365
msgid "Create new Stock Item"
msgstr ""

#: stock/views.py:1217
msgid "Duplicate Stock Item"
msgstr ""

#: stock/views.py:1299
msgid "Quantity cannot be negative"
msgstr ""

#: stock/views.py:1399
msgid "Delete Stock Location"
msgstr ""

#: stock/views.py:1412
msgid "Delete Stock Item"
msgstr ""

#: stock/views.py:1423
msgid "Delete Stock Tracking Entry"
msgstr ""

#: stock/views.py:1430
msgid "Edit Stock Tracking Entry"
msgstr ""

#: stock/views.py:1439
msgid "Add Stock Tracking Entry"
msgstr ""

#: templates/403.html:5 templates/403.html:11
msgid "Permission Denied"
msgstr ""

#: templates/403.html:14
msgid "You do not have permission to view this page."
msgstr ""

#: templates/404.html:5 templates/404.html:11
msgid "Page Not Found"
msgstr ""

#: templates/404.html:14
msgid "The requested page does not exist"
msgstr ""

#: templates/InvenTree/index.html:7
msgid "Index"
msgstr ""

#: templates/InvenTree/index.html:105
msgid "Starred Parts"
msgstr ""

#: templates/InvenTree/index.html:115
msgid "Latest Parts"
msgstr ""

#: templates/InvenTree/index.html:126
msgid "BOM Waiting Validation"
msgstr ""

#: templates/InvenTree/index.html:153
msgid "Recently Updated"
msgstr ""

#: templates/InvenTree/index.html:176
msgid "Depleted Stock"
msgstr ""

#: templates/InvenTree/index.html:199
msgid "Expired Stock"
msgstr ""

#: templates/InvenTree/index.html:210
msgid "Stale Stock"
msgstr ""

#: templates/InvenTree/index.html:232
msgid "Build Orders In Progress"
msgstr ""

#: templates/InvenTree/index.html:243
msgid "Overdue Build Orders"
msgstr ""

#: templates/InvenTree/index.html:263
msgid "Outstanding Purchase Orders"
msgstr ""

#: templates/InvenTree/index.html:274
msgid "Overdue Purchase Orders"
msgstr ""

#: templates/InvenTree/index.html:294
msgid "Outstanding Sales Orders"
msgstr ""

#: templates/InvenTree/index.html:305
msgid "Overdue Sales Orders"
msgstr ""

#: templates/InvenTree/search.html:8 templates/InvenTree/search.html:14
msgid "Search Results"
msgstr ""

#: templates/InvenTree/search.html:24
msgid "Enter a search query"
msgstr ""

#: templates/InvenTree/search.html:268 templates/js/stock.js:619
msgid "Shipped to customer"
msgstr ""

#: templates/InvenTree/search.html:271 templates/js/stock.js:629
msgid "No stock location set"
msgstr ""

#: templates/InvenTree/settings/barcode.html:8
msgid "Barcode Settings"
msgstr ""

#: templates/InvenTree/settings/build.html:8
msgid "Build Order Settings"
msgstr ""

#: templates/InvenTree/settings/category.html:7
msgid "Category Settings"
msgstr ""

#: templates/InvenTree/settings/currencies.html:8
msgid "Currency Settings"
msgstr ""

#: templates/InvenTree/settings/currencies.html:23
msgid "Base Currency"
msgstr ""

#: templates/InvenTree/settings/currencies.html:27
msgid "Exchange Rates"
msgstr ""

#: templates/InvenTree/settings/currencies.html:37
msgid "Last Update"
msgstr ""

#: templates/InvenTree/settings/currencies.html:43
msgid "Never"
msgstr ""

#: templates/InvenTree/settings/currencies.html:48
msgid "Update Now"
msgstr ""

#: templates/InvenTree/settings/global.html:9
msgid "Server Settings"
msgstr ""

#: templates/InvenTree/settings/header.html:7
msgid "Setting"
msgstr ""

#: templates/InvenTree/settings/navbar.html:12
#: templates/InvenTree/settings/user_settings.html:9
msgid "User Settings"
msgstr ""

#: templates/InvenTree/settings/navbar.html:15
#: templates/InvenTree/settings/navbar.html:17
msgid "Account"
msgstr ""

#: templates/InvenTree/settings/navbar.html:21
#: templates/InvenTree/settings/navbar.html:23
msgid "Home Page"
msgstr ""

#: templates/InvenTree/settings/navbar.html:27
#: templates/InvenTree/settings/navbar.html:29 templates/js/tables.js:351
#: templates/search_form.html:6 templates/search_form.html:8
msgid "Search"
msgstr ""

#: templates/InvenTree/settings/navbar.html:34
#: templates/InvenTree/settings/navbar.html:36
#: templates/InvenTree/settings/settings.html:8 templates/navbar.html:84
msgid "Settings"
msgstr ""

#: templates/InvenTree/settings/navbar.html:44
msgid "InvenTree Settings"
msgstr ""

#: templates/InvenTree/settings/navbar.html:47
#: templates/InvenTree/settings/navbar.html:49 templates/stats.html:9
msgid "Server"
msgstr ""

#: templates/InvenTree/settings/navbar.html:53
#: templates/InvenTree/settings/navbar.html:55
msgid "Barcodes"
msgstr ""

#: templates/InvenTree/settings/navbar.html:59
#: templates/InvenTree/settings/navbar.html:61
msgid "Currencies"
msgstr ""

#: templates/InvenTree/settings/navbar.html:65
#: templates/InvenTree/settings/navbar.html:67
msgid "Reporting"
msgstr ""

#: templates/InvenTree/settings/navbar.html:77
#: templates/InvenTree/settings/navbar.html:79
msgid "Categories"
msgstr ""

#: templates/InvenTree/settings/part.html:7
msgid "Part Settings"
msgstr ""

#: templates/InvenTree/settings/part.html:12
msgid "Part Options"
msgstr ""

#: templates/InvenTree/settings/part.html:43
msgid "Part Import"
msgstr ""

#: templates/InvenTree/settings/part.html:46
msgid "Import Part"
msgstr ""

#: templates/InvenTree/settings/part.html:59
msgid "Part Parameter Templates"
msgstr ""

#: templates/InvenTree/settings/part.html:80
msgid "No part parameter templates found"
msgstr ""

#: templates/InvenTree/settings/part.html:100
#: templates/InvenTree/settings/settings.html:172
msgid "Edit Template"
msgstr ""

#: templates/InvenTree/settings/part.html:101
#: templates/InvenTree/settings/settings.html:173
msgid "Delete Template"
msgstr ""

#: templates/InvenTree/settings/po.html:9
msgid "Purchase Order Settings"
msgstr ""

#: templates/InvenTree/settings/report.html:10
msgid "Report Settings"
msgstr ""

#: templates/InvenTree/settings/setting.html:29
msgid "No value set"
msgstr ""

#: templates/InvenTree/settings/setting.html:41
msgid "Edit setting"
msgstr ""

#: templates/InvenTree/settings/settings.html:150
msgid "No category parameter templates found"
msgstr ""

#: templates/InvenTree/settings/so.html:7
msgid "Sales Order Settings"
msgstr ""

#: templates/InvenTree/settings/stock.html:7
msgid "Stock Settings"
msgstr ""

#: templates/InvenTree/settings/user.html:9
msgid "Account Settings"
msgstr ""

#: templates/InvenTree/settings/user.html:15
msgid "Edit"
msgstr ""

#: templates/InvenTree/settings/user.html:17
msgid "Change Password"
msgstr ""

#: templates/InvenTree/settings/user.html:24
#: templates/registration/login.html:58
msgid "Username"
msgstr ""

#: templates/InvenTree/settings/user.html:28
msgid "First Name"
msgstr ""

#: templates/InvenTree/settings/user.html:32
msgid "Last Name"
msgstr ""

#: templates/InvenTree/settings/user.html:36
msgid "Email Address"
msgstr ""

#: templates/InvenTree/settings/user.html:42
msgid "Theme Settings"
msgstr ""

#: templates/InvenTree/settings/user.html:63
<<<<<<< HEAD
#, fuzzy
#| msgid "Apply Theme"
msgid "Set Theme"
msgstr "Применить тему"
=======
msgid "Set Theme"
msgstr ""
>>>>>>> ef2d39c9

#: templates/InvenTree/settings/user.html:70
msgid "Language Settings"
msgstr ""

#: templates/InvenTree/settings/user.html:90
msgid "Set Language"
msgstr ""

#: templates/InvenTree/settings/user_homepage.html:9
msgid "Home Page Settings"
msgstr ""

#: templates/InvenTree/settings/user_search.html:9
msgid "Search Settings"
msgstr ""

#: templates/about.html:13
msgid "InvenTree Version Information"
msgstr ""

#: templates/about.html:22
msgid "InvenTree Version"
msgstr ""

#: templates/about.html:26
msgid "Up to Date"
msgstr ""

#: templates/about.html:28
msgid "Update Available"
msgstr ""

#: templates/about.html:34
msgid "API Version"
msgstr ""

#: templates/about.html:39
msgid "Python Version"
msgstr ""

#: templates/about.html:44
msgid "Django Version"
msgstr ""

#: templates/about.html:51
msgid "Commit Hash"
msgstr ""

#: templates/about.html:58
msgid "Commit Date"
msgstr ""

#: templates/about.html:63
msgid "InvenTree Documentation"
msgstr ""

#: templates/about.html:68
msgid "View Code on GitHub"
msgstr ""

#: templates/about.html:73
msgid "Credits"
msgstr ""

#: templates/about.html:78
msgid "Mobile App"
msgstr ""

#: templates/about.html:83
msgid "Submit Bug Report"
msgstr ""

#: templates/about.html:90 templates/clip.html:4
msgid "copy to clipboard"
msgstr ""

#: templates/about.html:90
msgid "copy version information"
msgstr ""

#: templates/about.html:100 templates/js/modals.js:33
#: templates/js/modals.js:567 templates/js/modals.js:661
#: templates/js/modals.js:957 templates/modals.html:29 templates/modals.html:54
msgid "Close"
msgstr ""

#: templates/image_download.html:8
msgid "Specify URL for downloading image"
msgstr ""

#: templates/image_download.html:11
msgid "Must be a valid image URL"
msgstr ""

#: templates/image_download.html:12
msgid "Remote server must be accessible"
msgstr ""

#: templates/image_download.html:13
msgid "Remote image must not exceed maximum allowable file size"
msgstr ""

#: templates/js/api.js:161 templates/js/modals.js:1027
msgid "No Response"
msgstr ""

#: templates/js/api.js:162 templates/js/modals.js:1028
msgid "No response from the InvenTree server"
msgstr ""

#: templates/js/api.js:167
msgid "Error 400: Bad request"
msgstr ""

#: templates/js/api.js:168
msgid "API request returned error code 400"
msgstr ""

#: templates/js/api.js:171 templates/js/modals.js:1037
msgid "Error 401: Not Authenticated"
msgstr ""

#: templates/js/api.js:172 templates/js/modals.js:1038
msgid "Authentication credentials not supplied"
msgstr ""

#: templates/js/api.js:175 templates/js/modals.js:1042
msgid "Error 403: Permission Denied"
msgstr ""

#: templates/js/api.js:176 templates/js/modals.js:1043
msgid "You do not have the required permissions to access this function"
msgstr ""

#: templates/js/api.js:179 templates/js/modals.js:1047
msgid "Error 404: Resource Not Found"
msgstr ""

#: templates/js/api.js:180 templates/js/modals.js:1048
msgid "The requested resource could not be located on the server"
msgstr ""

#: templates/js/api.js:183 templates/js/modals.js:1052
msgid "Error 408: Timeout"
msgstr ""

#: templates/js/api.js:184 templates/js/modals.js:1053
msgid "Connection timeout while requesting data from server"
msgstr ""

#: templates/js/api.js:187
msgid "Unhandled Error Code"
msgstr ""

#: templates/js/api.js:188
msgid "Error code"
msgstr ""

#: templates/js/attachment.js:16
msgid "No attachments found"
msgstr ""

#: templates/js/attachment.js:56
msgid "Upload Date"
msgstr ""

#: templates/js/attachment.js:69
msgid "Edit attachment"
msgstr ""

#: templates/js/attachment.js:76
msgid "Delete attachment"
msgstr ""

#: templates/js/barcode.js:8
msgid "Scan barcode data here using wedge scanner"
msgstr ""

#: templates/js/barcode.js:10
msgid "Enter barcode data"
msgstr ""

#: templates/js/barcode.js:14
msgid "Barcode"
msgstr ""

#: templates/js/barcode.js:32
msgid "Enter optional notes for stock transfer"
msgstr ""

#: templates/js/barcode.js:33
msgid "Enter notes"
msgstr ""

#: templates/js/barcode.js:71
msgid "Server error"
msgstr ""

#: templates/js/barcode.js:92
msgid "Unknown response from server"
msgstr ""

#: templates/js/barcode.js:119 templates/js/modals.js:1017
msgid "Invalid server response"
msgstr ""

#: templates/js/barcode.js:212
msgid "Scan barcode data below"
msgstr ""

#: templates/js/barcode.js:270
msgid "No URL in response"
msgstr ""

#: templates/js/barcode.js:288
msgid "Link Barcode to Stock Item"
msgstr ""

#: templates/js/barcode.js:311
msgid "This will remove the association between this stock item and the barcode"
msgstr ""

#: templates/js/barcode.js:317
msgid "Unlink"
msgstr ""

#: templates/js/barcode.js:376 templates/js/stock.js:210
msgid "Remove stock item"
msgstr ""

#: templates/js/barcode.js:418
msgid "Check Stock Items into Location"
msgstr ""

#: templates/js/barcode.js:422 templates/js/barcode.js:547
msgid "Check In"
msgstr ""

#: templates/js/barcode.js:462 templates/js/barcode.js:586
msgid "Error transferring stock"
msgstr ""

#: templates/js/barcode.js:481
msgid "Stock Item already scanned"
msgstr ""

#: templates/js/barcode.js:485
msgid "Stock Item already in this location"
msgstr ""

#: templates/js/barcode.js:492
msgid "Added stock item"
msgstr ""

#: templates/js/barcode.js:499
msgid "Barcode does not match Stock Item"
msgstr ""

#: templates/js/barcode.js:542
msgid "Check Into Location"
msgstr ""

#: templates/js/barcode.js:605
msgid "Barcode does not match a valid location"
msgstr ""

#: templates/js/bom.js:175 templates/js/build.js:1152
msgid "Open subassembly"
msgstr ""

#: templates/js/bom.js:249
msgid "Purchase Price Range"
msgstr ""

#: templates/js/bom.js:257
msgid "Purchase Price Average"
msgstr ""

#: templates/js/bom.js:265
msgid "Buy Price"
msgstr ""

#: templates/js/bom.js:271
msgid "No pricing available"
msgstr ""

#: templates/js/bom.js:306 templates/js/bom.js:392
msgid "View BOM"
msgstr ""

#: templates/js/bom.js:366
msgid "Validate BOM Item"
msgstr ""

#: templates/js/bom.js:368
msgid "This line has been validated"
msgstr ""

#: templates/js/bom.js:370
msgid "Edit BOM Item"
msgstr ""

#: templates/js/bom.js:372 templates/js/bom.js:519
msgid "Delete BOM Item"
msgstr ""

#: templates/js/bom.js:463 templates/js/build.js:458 templates/js/build.js:1250
msgid "No BOM items found"
msgstr ""

#: templates/js/build.js:42
msgid "Edit Build Order"
msgstr ""

#: templates/js/build.js:68
msgid "Create Build Order"
msgstr ""

#: templates/js/build.js:100
msgid "Auto-allocate stock items to this output"
msgstr ""

#: templates/js/build.js:108
msgid "Unallocate stock from build output"
msgstr ""

#: templates/js/build.js:118
msgid "Complete build output"
msgstr ""

#: templates/js/build.js:127
msgid "Delete build output"
msgstr ""

#: templates/js/build.js:222
msgid "No build order allocations found"
msgstr ""

#: templates/js/build.js:260 templates/js/order.js:451
msgid "Location not specified"
msgstr ""

#: templates/js/build.js:364 templates/stock_table.html:20
msgid "New Stock Item"
msgstr ""

#: templates/js/build.js:679
msgid "Required Part"
msgstr ""

#: templates/js/build.js:700
msgid "Quantity Per"
msgstr ""

#: templates/js/build.js:770 templates/js/build.js:1214
#: templates/stock_table.html:59
msgid "Order stock"
msgstr ""

#: templates/js/build.js:823
msgid "No builds matching query"
msgstr ""

#: templates/js/build.js:840 templates/js/part.js:579 templates/js/part.js:824
#: templates/js/stock.js:874 templates/js/stock.js:1325
msgid "Select"
msgstr ""

#: templates/js/build.js:860
msgid "Build order is overdue"
msgstr ""

#: templates/js/build.js:924 templates/js/stock.js:1547
msgid "No user information"
msgstr ""

#: templates/js/build.js:930
msgid "Resposible"
msgstr ""

#: templates/js/build.js:939
msgid "No information"
msgstr ""

#: templates/js/build.js:989
msgid "No parts allocated for"
msgstr ""

#: templates/js/company.js:36
msgid "Add Manufacturer Part"
msgstr ""

#: templates/js/company.js:48
msgid "Edit Manufacturer Part"
msgstr ""

#: templates/js/company.js:57
msgid "Delete Manufacturer Part"
msgstr ""

#: templates/js/company.js:114
msgid "Add Supplier Part"
msgstr ""

#: templates/js/company.js:124
msgid "Edit Supplier Part"
msgstr ""

#: templates/js/company.js:134
msgid "Delete Supplier Part"
msgstr ""

#: templates/js/company.js:181
msgid "Edit Company"
msgstr ""

#: templates/js/company.js:202
msgid "Add new Company"
msgstr ""

#: templates/js/company.js:279
msgid "Parts Supplied"
msgstr ""

#: templates/js/company.js:288
msgid "Parts Manufactured"
msgstr ""

#: templates/js/company.js:301
msgid "No company information found"
msgstr ""

#: templates/js/company.js:319
msgid "The following manufacturer parts will be deleted"
msgstr ""

#: templates/js/company.js:336
msgid "Delete Manufacturer Parts"
msgstr ""

#: templates/js/company.js:389
msgid "No manufacturer parts found"
msgstr ""

#: templates/js/company.js:408 templates/js/company.js:658
#: templates/js/part.js:156 templates/js/part.js:241
msgid "Template part"
msgstr ""

#: templates/js/company.js:412 templates/js/company.js:662
#: templates/js/part.js:160 templates/js/part.js:245
msgid "Assembled part"
msgstr ""

#: templates/js/company.js:536 templates/js/part.js:330
msgid "No parameters found"
msgstr ""

#: templates/js/company.js:572 templates/js/part.js:371
msgid "Edit parameter"
msgstr ""

#: templates/js/company.js:573 templates/js/part.js:372
msgid "Delete parameter"
msgstr ""

#: templates/js/company.js:592 templates/js/part.js:389
msgid "Edit Parameter"
msgstr ""

#: templates/js/company.js:603 templates/js/part.js:401
msgid "Delete Parameter"
msgstr ""

#: templates/js/company.js:639
msgid "No supplier parts found"
msgstr ""

#: templates/js/filters.js:167 templates/js/filters.js:397
msgid "true"
msgstr ""

#: templates/js/filters.js:171 templates/js/filters.js:398
msgid "false"
msgstr ""

#: templates/js/filters.js:193
msgid "Select filter"
msgstr ""

#: templates/js/filters.js:268
msgid "Add new filter"
msgstr ""

#: templates/js/filters.js:271
msgid "Clear all filters"
msgstr ""

#: templates/js/filters.js:296
msgid "Create filter"
msgstr ""

#: templates/js/forms.js:283 templates/js/forms.js:296
#: templates/js/forms.js:308 templates/js/forms.js:320
msgid "Action Prohibited"
msgstr ""

#: templates/js/forms.js:284
msgid "Create operation not allowed"
msgstr ""

#: templates/js/forms.js:297
msgid "Update operation not allowed"
msgstr ""

#: templates/js/forms.js:309
msgid "Delete operation not allowed"
msgstr ""

#: templates/js/forms.js:321
msgid "View operation not allowed"
msgstr ""

#: templates/js/forms.js:817 templates/modals.html:21 templates/modals.html:47
msgid "Form errors exist"
msgstr ""

#: templates/js/forms.js:1184
msgid "Searching"
msgstr ""

#: templates/js/forms.js:1337
msgid "Clear input"
msgstr ""

#: templates/js/label.js:10 templates/js/report.js:98 templates/js/stock.js:234
msgid "Select Stock Items"
msgstr ""

#: templates/js/label.js:11
msgid "Stock item(s) must be selected before printing labels"
msgstr ""

#: templates/js/label.js:29 templates/js/label.js:79 templates/js/label.js:134
msgid "No Labels Found"
msgstr ""

#: templates/js/label.js:30
msgid "No labels found which match selected stock item(s)"
msgstr ""

#: templates/js/label.js:61
msgid "Select Stock Locations"
msgstr ""

#: templates/js/label.js:62
msgid "Stock location(s) must be selected before printing labels"
msgstr ""

#: templates/js/label.js:80
msgid "No labels found which match selected stock location(s)"
msgstr ""

#: templates/js/label.js:115 templates/js/report.js:205
msgid "Select Parts"
msgstr ""

#: templates/js/label.js:116
msgid "Part(s) must be selected before printing labels"
msgstr ""

#: templates/js/label.js:135
msgid "No labels found which match the selected part(s)"
msgstr ""

#: templates/js/label.js:209
msgid "stock items selected"
msgstr ""

#: templates/js/label.js:217
msgid "Select Label"
msgstr ""

#: templates/js/label.js:232
msgid "Select Label Template"
msgstr ""

#: templates/js/modals.js:59 templates/js/modals.js:103
#: templates/js/modals.js:593
msgid "Cancel"
msgstr ""

#: templates/js/modals.js:60 templates/js/modals.js:102
#: templates/js/modals.js:660 templates/js/modals.js:956
#: templates/modals.html:30 templates/modals.html:55
msgid "Submit"
msgstr ""

#: templates/js/modals.js:101
msgid "Form Title"
msgstr ""

#: templates/js/modals.js:380
msgid "Waiting for server..."
msgstr ""

#: templates/js/modals.js:539
msgid "Show Error Information"
msgstr ""

#: templates/js/modals.js:592
msgid "Accept"
msgstr ""

#: templates/js/modals.js:649
msgid "Loading Data"
msgstr ""

#: templates/js/modals.js:907
msgid "Invalid response from server"
msgstr ""

#: templates/js/modals.js:907
msgid "Form data missing from server response"
msgstr ""

#: templates/js/modals.js:920
msgid "Error posting form data"
msgstr ""

#: templates/js/modals.js:1017
msgid "JSON response missing form data"
msgstr ""

#: templates/js/modals.js:1032
msgid "Error 400: Bad Request"
msgstr ""

#: templates/js/modals.js:1033
msgid "Server returned error code 400"
msgstr ""

#: templates/js/modals.js:1056
msgid "Error requesting form data"
msgstr ""

#: templates/js/model_renderers.js:38
msgid "Company ID"
msgstr ""

#: templates/js/model_renderers.js:78
msgid "Location ID"
msgstr ""

#: templates/js/model_renderers.js:95
msgid "Build ID"
msgstr ""

#: templates/js/model_renderers.js:114
msgid "Part ID"
msgstr ""

#: templates/js/model_renderers.js:163
msgid "Category ID"
msgstr ""

#: templates/js/model_renderers.js:199
msgid "Manufacturer Part ID"
msgstr ""

#: templates/js/model_renderers.js:227
msgid "Supplier Part ID"
msgstr ""

#: templates/js/order.js:32
msgid "Create Sales Order"
msgstr ""

#: templates/js/order.js:202
msgid "No purchase orders found"
msgstr ""

#: templates/js/order.js:226 templates/js/order.js:321
msgid "Order is overdue"
msgstr ""

#: templates/js/order.js:298
msgid "No sales orders found"
msgstr ""

#: templates/js/order.js:335
msgid "Invalid Customer"
msgstr ""

#: templates/js/order.js:412
msgid "No sales order allocations found"
msgstr ""

#: templates/js/part.js:10
msgid "YES"
msgstr ""

#: templates/js/part.js:12
msgid "NO"
msgstr ""

#: templates/js/part.js:26
msgid "Create New Part Category"
msgstr ""

#: templates/js/part.js:34
msgid "New Parent"
msgstr ""

#: templates/js/part.js:97
msgid "Edit Part"
msgstr ""

#: templates/js/part.js:148 templates/js/part.js:233
msgid "Trackable part"
msgstr ""

#: templates/js/part.js:152 templates/js/part.js:237
msgid "Virtual part"
msgstr ""

#: templates/js/part.js:164
msgid "Starred part"
msgstr ""

#: templates/js/part.js:168
msgid "Salable part"
msgstr ""

#: templates/js/part.js:282
msgid "No variants found"
msgstr ""

#: templates/js/part.js:469 templates/js/part.js:708
msgid "No parts found"
msgstr ""

#: templates/js/part.js:647
msgid "No category"
msgstr ""

#: templates/js/part.js:665 templates/js/table_filters.js:332
msgid "Low stock"
msgstr ""

#: templates/js/part.js:849 templates/js/stock.js:1349
msgid "Path"
msgstr ""

#: templates/js/part.js:892
msgid "No test templates matching query"
msgstr ""

#: templates/js/part.js:943 templates/js/stock.js:433
msgid "Edit test result"
msgstr ""

#: templates/js/part.js:944 templates/js/stock.js:434
msgid "Delete test result"
msgstr ""

#: templates/js/part.js:950
msgid "This test is defined for a parent part"
msgstr ""

#: templates/js/part.js:975
#, python-brace-format
msgid "No ${human_name} information found"
msgstr ""

#: templates/js/part.js:1028
#, python-brace-format
msgid "Edit ${human_name}"
msgstr ""

#: templates/js/part.js:1029
#, python-brace-format
msgid "Delete ${human_name}"
msgstr ""

#: templates/js/part.js:1129
msgid "Single Price"
msgstr ""

#: templates/js/part.js:1148
msgid "Single Price Difference"
msgstr ""

#: templates/js/report.js:47
msgid "items selected"
msgstr ""

#: templates/js/report.js:55
msgid "Select Report Template"
msgstr ""

#: templates/js/report.js:70
msgid "Select Test Report Template"
msgstr ""

#: templates/js/report.js:99
msgid "Stock item(s) must be selected before printing reports"
msgstr ""

#: templates/js/report.js:116 templates/js/report.js:169
#: templates/js/report.js:223 templates/js/report.js:277
#: templates/js/report.js:331
msgid "No Reports Found"
msgstr ""

#: templates/js/report.js:117
msgid "No report templates found which match selected stock item(s)"
msgstr ""

#: templates/js/report.js:152
msgid "Select Builds"
msgstr ""

#: templates/js/report.js:153
msgid "Build(s) must be selected before printing reports"
msgstr ""

#: templates/js/report.js:170
msgid "No report templates found which match selected build(s)"
msgstr ""

#: templates/js/report.js:206
msgid "Part(s) must be selected before printing reports"
msgstr ""

#: templates/js/report.js:224
msgid "No report templates found which match selected part(s)"
msgstr ""

#: templates/js/report.js:259
msgid "Select Purchase Orders"
msgstr ""

#: templates/js/report.js:260
msgid "Purchase Order(s) must be selected before printing report"
msgstr ""

#: templates/js/report.js:278 templates/js/report.js:332
msgid "No report templates found which match selected orders"
msgstr ""

#: templates/js/report.js:313
msgid "Select Sales Orders"
msgstr ""

#: templates/js/report.js:314
msgid "Sales Order(s) must be selected before printing report"
msgstr ""

#: templates/js/stock.js:29
msgid "Export Stock"
msgstr ""

#: templates/js/stock.js:32
msgid "Format"
msgstr ""

#: templates/js/stock.js:33
msgid "Select file format"
msgstr ""

#: templates/js/stock.js:45
msgid "Include Sublocations"
msgstr ""

#: templates/js/stock.js:46
msgid "Include stock items in sublocations"
msgstr ""

#: templates/js/stock.js:88
msgid "Transfer Stock"
msgstr ""

#: templates/js/stock.js:89
msgid "Move"
msgstr ""

#: templates/js/stock.js:95
msgid "Count Stock"
msgstr ""

#: templates/js/stock.js:96
msgid "Count"
msgstr ""

#: templates/js/stock.js:100
msgid "Remove Stock"
msgstr ""

#: templates/js/stock.js:101
msgid "Take"
msgstr ""

#: templates/js/stock.js:105
msgid "Add Stock"
msgstr ""

#: templates/js/stock.js:106 users/models.py:190
msgid "Add"
msgstr ""

#: templates/js/stock.js:110 templates/stock_table.html:63
msgid "Delete Stock"
msgstr ""

#: templates/js/stock.js:199
msgid "Quantity cannot be adjusted for serialized stock"
msgstr ""

#: templates/js/stock.js:199
msgid "Specify stock quantity"
msgstr ""

#: templates/js/stock.js:235
msgid "You must select at least one available stock item"
msgstr ""

#: templates/js/stock.js:251
msgid "Select destination stock location"
msgstr ""

#: templates/js/stock.js:259
msgid "Stock transaction notes"
msgstr ""

#: templates/js/stock.js:396
msgid "PASS"
msgstr ""

#: templates/js/stock.js:398
msgid "FAIL"
msgstr ""

#: templates/js/stock.js:403
msgid "NO RESULT"
msgstr ""

#: templates/js/stock.js:429
msgid "Add test result"
msgstr ""

#: templates/js/stock.js:455
msgid "No test results found"
msgstr ""

#: templates/js/stock.js:503
msgid "Test Date"
msgstr ""

#: templates/js/stock.js:611
msgid "In production"
msgstr ""

#: templates/js/stock.js:615
msgid "Installed in Stock Item"
msgstr ""

#: templates/js/stock.js:623
msgid "Assigned to Sales Order"
msgstr ""

#: templates/js/stock.js:699
msgid "No stock items matching query"
msgstr ""

#: templates/js/stock.js:720
msgid "items"
msgstr ""

#: templates/js/stock.js:812
msgid "batches"
msgstr ""

#: templates/js/stock.js:839
msgid "locations"
msgstr ""

#: templates/js/stock.js:841
msgid "Undefined location"
msgstr ""

#: templates/js/stock.js:942
msgid "Stock item is in production"
msgstr ""

#: templates/js/stock.js:947
msgid "Stock item assigned to sales order"
msgstr ""

#: templates/js/stock.js:950
msgid "Stock item assigned to customer"
msgstr ""

#: templates/js/stock.js:954
msgid "Stock item has expired"
msgstr ""

#: templates/js/stock.js:956
msgid "Stock item will expire soon"
msgstr ""

#: templates/js/stock.js:960
msgid "Stock item has been allocated"
msgstr ""

#: templates/js/stock.js:964
msgid "Stock item has been installed in another item"
msgstr ""

#: templates/js/stock.js:971
msgid "Stock item has been rejected"
msgstr ""

#: templates/js/stock.js:975
msgid "Stock item is lost"
msgstr ""

#: templates/js/stock.js:978
msgid "Stock item is destroyed"
msgstr ""

#: templates/js/stock.js:982 templates/js/table_filters.js:147
msgid "Depleted"
msgstr ""

#: templates/js/stock.js:1011
msgid "Stocktake"
msgstr ""

#: templates/js/stock.js:1065
msgid "Supplier part not specified"
msgstr ""

#: templates/js/stock.js:1212
msgid "Stock Status"
msgstr ""

#: templates/js/stock.js:1227
msgid "Set Stock Status"
msgstr ""

#: templates/js/stock.js:1241
msgid "Select Status Code"
msgstr ""

#: templates/js/stock.js:1242
msgid "Status code must be selected"
msgstr ""

#: templates/js/stock.js:1381
msgid "Invalid date"
msgstr ""

#: templates/js/stock.js:1428
msgid "Location no longer exists"
msgstr ""

#: templates/js/stock.js:1447
msgid "Purchase order no longer exists"
msgstr ""

#: templates/js/stock.js:1466
msgid "Customer no longer exists"
msgstr ""

#: templates/js/stock.js:1484
msgid "Stock item no longer exists"
msgstr ""

#: templates/js/stock.js:1507
msgid "Added"
msgstr ""

#: templates/js/stock.js:1515
msgid "Removed"
msgstr ""

#: templates/js/stock.js:1559
msgid "Edit tracking entry"
msgstr ""

#: templates/js/stock.js:1560
msgid "Delete tracking entry"
msgstr ""

#: templates/js/stock.js:1704
msgid "No installed items"
msgstr ""

#: templates/js/stock.js:1727
msgid "Serial"
msgstr ""

#: templates/js/stock.js:1755
msgid "Uninstall Stock Item"
msgstr ""

#: templates/js/table_filters.js:43
msgid "Trackable Part"
msgstr ""

#: templates/js/table_filters.js:47
msgid "Assembled Part"
msgstr ""

#: templates/js/table_filters.js:51
msgid "Validated"
msgstr ""

#: templates/js/table_filters.js:59
msgid "Allow Variant Stock"
msgstr ""

#: templates/js/table_filters.js:79 templates/js/table_filters.js:142
msgid "Include sublocations"
msgstr ""

#: templates/js/table_filters.js:80
msgid "Include locations"
msgstr ""

#: templates/js/table_filters.js:90 templates/js/table_filters.js:91
#: templates/js/table_filters.js:309
msgid "Include subcategories"
msgstr ""

#: templates/js/table_filters.js:101 templates/js/table_filters.js:190
msgid "Is Serialized"
msgstr ""

#: templates/js/table_filters.js:104 templates/js/table_filters.js:197
msgid "Serial number GTE"
msgstr ""

#: templates/js/table_filters.js:105 templates/js/table_filters.js:198
msgid "Serial number greater than or equal to"
msgstr ""

#: templates/js/table_filters.js:108 templates/js/table_filters.js:201
msgid "Serial number LTE"
msgstr ""

#: templates/js/table_filters.js:109 templates/js/table_filters.js:202
msgid "Serial number less than or equal to"
msgstr ""

#: templates/js/table_filters.js:112 templates/js/table_filters.js:113
#: templates/js/table_filters.js:193 templates/js/table_filters.js:194
msgid "Serial number"
msgstr ""

#: templates/js/table_filters.js:117 templates/js/table_filters.js:211
msgid "Batch code"
msgstr ""

#: templates/js/table_filters.js:127 templates/js/table_filters.js:299
msgid "Active parts"
msgstr ""

#: templates/js/table_filters.js:128
msgid "Show stock for active parts"
msgstr ""

#: templates/js/table_filters.js:133
msgid "Part is an assembly"
msgstr ""

#: templates/js/table_filters.js:137
msgid "Is allocated"
msgstr ""

#: templates/js/table_filters.js:138
msgid "Item has been allocated"
msgstr ""

#: templates/js/table_filters.js:143
msgid "Include stock in sublocations"
msgstr ""

#: templates/js/table_filters.js:148
msgid "Show stock items which are depleted"
msgstr ""

#: templates/js/table_filters.js:155
msgid "Show stock items which have expired"
msgstr ""

#: templates/js/table_filters.js:160
msgid "Show stock which is close to expiring"
msgstr ""

#: templates/js/table_filters.js:166
msgid "Show items which are in stock"
msgstr ""

#: templates/js/table_filters.js:170
msgid "In Production"
msgstr ""

#: templates/js/table_filters.js:171
msgid "Show items which are in production"
msgstr ""

#: templates/js/table_filters.js:175
msgid "Include Variants"
msgstr ""

#: templates/js/table_filters.js:176
msgid "Include stock items for variant parts"
msgstr ""

#: templates/js/table_filters.js:180
msgid "Installed"
msgstr ""

#: templates/js/table_filters.js:181
msgid "Show stock items which are installed in another item"
msgstr ""

#: templates/js/table_filters.js:186
msgid "Show items which have been assigned to a customer"
msgstr ""

#: templates/js/table_filters.js:206 templates/js/table_filters.js:207
msgid "Stock status"
msgstr ""

#: templates/js/table_filters.js:215
msgid "Has purchase price"
msgstr ""

#: templates/js/table_filters.js:216
msgid "Show stock items which have a purchase price set"
msgstr ""

#: templates/js/table_filters.js:245
msgid "Build status"
msgstr ""

#: templates/js/table_filters.js:264 templates/js/table_filters.js:281
msgid "Order status"
msgstr ""

#: templates/js/table_filters.js:269 templates/js/table_filters.js:286
msgid "Outstanding"
msgstr ""

#: templates/js/table_filters.js:310
msgid "Include parts in subcategories"
msgstr ""

#: templates/js/table_filters.js:314
msgid "Has IPN"
msgstr ""

#: templates/js/table_filters.js:315
msgid "Part has internal part number"
msgstr ""

#: templates/js/table_filters.js:320
msgid "Show active parts"
msgstr ""

#: templates/js/table_filters.js:328
msgid "Stock available"
msgstr ""

#: templates/js/table_filters.js:344
msgid "Starred"
msgstr ""

#: templates/js/table_filters.js:356
msgid "Purchasable"
msgstr ""

#: templates/js/tables.js:342
msgid "Loading data"
msgstr ""

#: templates/js/tables.js:345
msgid "rows per page"
msgstr ""

#: templates/js/tables.js:348
msgid "Showing"
msgstr ""

#: templates/js/tables.js:348
msgid "to"
msgstr ""

#: templates/js/tables.js:348
msgid "of"
msgstr ""

#: templates/js/tables.js:348
msgid "rows"
msgstr ""

#: templates/js/tables.js:354
msgid "No matching results"
msgstr ""

#: templates/js/tables.js:357
msgid "Hide/Show pagination"
msgstr ""

#: templates/js/tables.js:360
msgid "Refresh"
msgstr ""

#: templates/js/tables.js:363
msgid "Toggle"
msgstr ""

#: templates/js/tables.js:366
msgid "Columns"
msgstr ""

#: templates/js/tables.js:369
msgid "All"
msgstr ""

#: templates/navbar.html:13
msgid "Toggle navigation"
msgstr ""

#: templates/navbar.html:33
msgid "Buy"
msgstr ""

#: templates/navbar.html:43
msgid "Sell"
msgstr ""

#: templates/navbar.html:55
msgid "Scan Barcode"
msgstr ""

#: templates/navbar.html:77 users/models.py:39
msgid "Admin"
msgstr ""

#: templates/navbar.html:79
msgid "Logout"
msgstr ""

#: templates/navbar.html:81 templates/registration/login.html:89
msgid "Login"
msgstr ""

#: templates/navbar.html:104
msgid "About InvenTree"
msgstr ""

#: templates/qr_code.html:11
msgid "QR data not provided"
msgstr ""

#: templates/registration/logged_out.html:50
msgid "You have been logged out"
msgstr ""

#: templates/registration/logged_out.html:51
#: templates/registration/password_reset_complete.html:51
#: templates/registration/password_reset_done.html:58
msgid "Return to login screen"
msgstr ""

#: templates/registration/login.html:64
msgid "Enter username"
msgstr ""

#: templates/registration/login.html:70
msgid "Password"
msgstr ""

#: templates/registration/login.html:83
msgid "Username / password combination is incorrect"
msgstr ""

#: templates/registration/login.html:95
#: templates/registration/password_reset_form.html:51
msgid "Forgotten your password?"
msgstr ""

#: templates/registration/login.html:95
msgid "Click here to reset"
msgstr ""

#: templates/registration/password_reset_complete.html:50
msgid "Password reset complete"
msgstr ""

#: templates/registration/password_reset_confirm.html:52
#: templates/registration/password_reset_confirm.html:56
msgid "Change password"
msgstr ""

#: templates/registration/password_reset_confirm.html:60
msgid "The password reset link was invalid, possibly because it has already been used. Please request a new password reset."
msgstr ""

#: templates/registration/password_reset_done.html:51
msgid "We've emailed you instructions for setting your password, if an account exists with the email you entered. You should receive them shortly."
msgstr ""

#: templates/registration/password_reset_done.html:54
msgid "If you don't receive an email, please make sure you've entered the address you registered with, and check your spam folder."
msgstr ""

#: templates/registration/password_reset_form.html:52
msgid "Enter your email address below."
msgstr ""

#: templates/registration/password_reset_form.html:53
msgid "An email will be sent with password reset instructions."
msgstr ""

#: templates/registration/password_reset_form.html:58
msgid "Send email"
msgstr ""

#: templates/stats.html:13
msgid "Instance Name"
msgstr ""

#: templates/stats.html:18
msgid "Database"
msgstr ""

#: templates/stats.html:26
msgid "Server is running in debug mode"
msgstr ""

#: templates/stats.html:33
msgid "Docker Mode"
msgstr ""

#: templates/stats.html:34
msgid "Server is deployed using docker"
msgstr ""

#: templates/stats.html:40
msgid "Server status"
msgstr ""

#: templates/stats.html:43
msgid "Healthy"
msgstr ""

#: templates/stats.html:45
msgid "Issues detected"
msgstr ""

#: templates/stats.html:52
msgid "Background Worker"
msgstr ""

#: templates/stats.html:55
msgid "Background worker not running"
msgstr ""

#: templates/stats.html:63
msgid "Email Settings"
msgstr ""

#: templates/stats.html:66
msgid "Email settings not configured"
msgstr ""

#: templates/stock_table.html:14
msgid "Export Stock Information"
msgstr ""

#: templates/stock_table.html:27
msgid "Barcode Actions"
msgstr ""

#: templates/stock_table.html:43
msgid "Print test reports"
msgstr ""

#: templates/stock_table.html:50
msgid "Stock Options"
msgstr ""

#: templates/stock_table.html:55
msgid "Add to selected stock items"
msgstr ""

#: templates/stock_table.html:56
msgid "Remove from selected stock items"
msgstr ""

#: templates/stock_table.html:57
msgid "Stocktake selected stock items"
msgstr ""

#: templates/stock_table.html:58
msgid "Move selected stock items"
msgstr ""

#: templates/stock_table.html:58
msgid "Move stock"
msgstr ""

#: templates/stock_table.html:59
msgid "Order selected items"
msgstr ""

#: templates/stock_table.html:60
msgid "Change status"
msgstr ""

#: templates/stock_table.html:60
msgid "Change stock status"
msgstr ""

#: templates/stock_table.html:63
msgid "Delete selected items"
msgstr ""

#: templates/yesnolabel.html:4
msgid "Yes"
msgstr ""

#: templates/yesnolabel.html:6
msgid "No"
msgstr ""

#: users/admin.py:64
msgid "Users"
msgstr ""

#: users/admin.py:65
msgid "Select which users are assigned to this group"
msgstr ""

#: users/admin.py:187
msgid "The following users are members of multiple groups:"
msgstr ""

#: users/admin.py:210
msgid "Personal info"
msgstr ""

#: users/admin.py:211
msgid "Permissions"
msgstr ""

#: users/admin.py:214
msgid "Important dates"
msgstr ""

#: users/models.py:177
msgid "Permission set"
msgstr ""

#: users/models.py:185
msgid "Group"
msgstr ""

#: users/models.py:188
msgid "View"
msgstr ""

#: users/models.py:188
msgid "Permission to view items"
msgstr ""

#: users/models.py:190
msgid "Permission to add items"
msgstr ""

#: users/models.py:192
msgid "Change"
msgstr ""

#: users/models.py:192
msgid "Permissions to edit items"
msgstr ""

#: users/models.py:194
msgid "Permission to delete items"
msgstr ""
<|MERGE_RESOLUTION|>--- conflicted
+++ resolved
@@ -3,11 +3,7 @@
 "Project-Id-Version: inventree\n"
 "Report-Msgid-Bugs-To: \n"
 "POT-Creation-Date: 2021-07-28 05:05+0000\n"
-<<<<<<< HEAD
-"PO-Revision-Date: 2021-07-27 00:13\n"
-=======
 "PO-Revision-Date: 2021-07-28 05:13\n"
->>>>>>> ef2d39c9
 "Last-Translator: \n"
 "Language-Team: Russian\n"
 "Language: ru_RU\n"
@@ -6348,15 +6344,8 @@
 msgstr ""
 
 #: templates/InvenTree/settings/user.html:63
-<<<<<<< HEAD
-#, fuzzy
-#| msgid "Apply Theme"
 msgid "Set Theme"
-msgstr "Применить тему"
-=======
-msgid "Set Theme"
-msgstr ""
->>>>>>> ef2d39c9
+msgstr ""
 
 #: templates/InvenTree/settings/user.html:70
 msgid "Language Settings"
