--- conflicted
+++ resolved
@@ -31,7 +31,7 @@
             - POSTGRES_PASSWORD=pgpassword
         volumes:
             # Map 'data' volume such that postgres database is stored externally
-            - data:/var/lib/postgresql/data/
+            - data_new:/var/lib/postgresql/data/
         restart: unless-stopped
 
     # InvenTree web server services
@@ -45,7 +45,7 @@
             - inventree-db
         volumes:
             # Data volume must map to /home/inventree/data
-            - data:/home/inventree/data
+            - data_new:/home/inventree/data
         environment:
             # Default environment variables are configured to match the 'db' container
             # Note: If you change the database image, these will need to be adjusted
@@ -61,13 +61,8 @@
     # Background worker process handles long-running or periodic tasks
     inventree-worker:
         container_name: inventree-worker
-<<<<<<< HEAD
-        image: inventree/inventree:0.2.2
-        entrypoint: ./start_worker.sh
-=======
         image: inventree/inventree:latest
         entrypoint: ./start_prod_worker.sh
->>>>>>> 9386332d
         depends_on:
             - inventree-db
             - inventree-server
@@ -110,22 +105,18 @@
 volumes:
     # NOTE: Change /path/to/data to a directory on your local machine
     # Persistent data, stored external to the container(s)
-    data:
+    data_new:
         driver: local
         driver_opts:
             type: none
             o: bind
             # This directory specified where InvenTree data are stored "outside" the docker containers
             # Change this path to a local system path where you want InvenTree data stored
-<<<<<<< HEAD
-            device: /mnt/inventree/
+            device: /mnt/inventree_new/
     # Static files, shared between containers
     static:
 
 networks:
   default:
     external:
-      name: compose_default
-=======
-            device: /path/to/data
->>>>>>> 9386332d
+      name: compose_default